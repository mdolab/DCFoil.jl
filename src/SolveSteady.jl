--- conflicted
+++ resolved
@@ -131,16 +131,8 @@
     # ************************************************
     costFuncs = compute_cost_func(uSol, globalF, evalFuncs)
 
-<<<<<<< HEAD
-    # # ************************************************
-    # #     COMPUTE SENSITIVITIES
-    # # ************************************************
-    # mode = "FAD"
-    # ∂r∂u = compute_∂r∂u(q, mode)
-
-=======
-    # ************************************************
-    #     Compute sensitivities
+    # ************************************************
+    #     COMPUTE SENSITIVITIES
     # ************************************************
     mode = "FAD"
     ∂r∂u = compute_∂r∂u(qSol, mode)
@@ -148,23 +140,11 @@
     # ∂r∂x = compute_∂r∂x(qSol, mode)
     # ∂f∂u = compute_∂f∂u(qSol, mode)
     # ∂f∂x = compute_∂f∂x(qSol, mode)
->>>>>>> 8d6361b4
 
     # ************************************************
     #     WRITE SOLUTION OUT TO FILES
     # ************************************************
-<<<<<<< HEAD
     write_sol(uSol, globalF, costFuncs, elemType, outputDir)
-=======
-    # Write solution to .dat file
-    TotalLift, TotalMoment, CL, CM = write_sol(uSol, fTractions, elemType, outputDir)
-
-    println("TotalLift = ", TotalLift, " N")
-    println("TotalMoment (about midchord) = ", TotalMoment, " N-m")
-    println("CL = ", CL)
-    println("CM = ", CM)
-    println("Planform area = ", planformArea, " m^2")
->>>>>>> 8d6361b4
 
 end
 
@@ -303,7 +283,6 @@
     return AIC, planformArea
 end
 
-<<<<<<< HEAD
 function compute_cost_func(states, forces, evalFuncs)
     """
     Given {u} and the forces, compute the cost functions
@@ -344,17 +323,6 @@
 end
 
 function write_sol(states, forces, funcs, elemType="bend", outputDir="./OUTPUT/")
-=======
-function compute_costfunc(costFuncs, x, u)
-    """
-    Given design variables x and state variables u, compute cost function AFTER the residual has been converged
-    """
-    # TODO: finish this
-
-end
-
-function write_sol(states, forces, elemType="bend", outputDir="./OUTPUT/")
->>>>>>> 8d6361b4
     """
     Inputs
     ------
