# --- Julia 1.9 ---
"""
@File    :   LiftingLine.jl
@Time    :   2023/12/25
@Author  :   Galen Ng
@Desc    :   Modern lifting line from Phillips and Snyder 2000, Reid 2020 appendix
             The major weakness is the discontinuity in the locus of aerodynamic centers (LAC)
             for a highly swept wing at the root AND the mathematical requirement that the LAC 
             be locally perpendicular to the trailing vortex (TV). Reid 2020 overcame this by
             using a blending function at the wing root and a jointed TV

             Note: The origin is at the midchord of the root airfoil.
             x is positive streamwise
             y is positive to stbd
             z is positive in the vertical direction

             KNOWN BUGS:
             If there are NaNs, check the TV influence functions
"""

module LiftingLine

# --- PACKAGES ---
using FLOWMath: abs_cs_safe, atan_cs_safe, norm_cs_safe
using Plots
using LinearAlgebra
using Statistics
using AbstractDifferentiation: AbstractDifferentiation as AD
using ChainRulesCore: ChainRulesCore, NoTangent, ZeroTangent, @ignore_derivatives
using Zygote, ReverseDiff, ForwardDiff
using FiniteDifferences
using PythonCall
using Printf

# using Debugger
using DelimitedFiles

# --- DCFoil modules ---
for headerName in [
    "../constants/DataTypes",
    "../constants/SolutionConstants",
    "../adrules/CustomRules",
    "../constants/DesignConstants",
    "../utils/Utilities",
    "../utils/Interpolation",
    "../utils/Rotations",
    "../struct/EBBeam",
    "../utils/Preprocessing",
    "../hydro/Unsteady",
    "../hydro/VPM",
    "../solvers/NewtonRaphson",
    "../ComputeHydroFunctions",
]
    include(headerName * ".jl")
end

const Δα = 1e-3 # [rad] Finite difference step for lift slope calculations
const NPT_WING = 6

export LiftingLineNLParams, XDIM, YDIM, ZDIM, compute_LLresiduals, compute_LLresJacobian,
    compute_KS, GRAV

# ==============================================================================
#                         Structs
# ==============================================================================
struct LiftingLineMesh{T<:Number,TF<:Number,TI,TA<:AbstractVector,TM<:AbstractMatrix,TH<:AbstractArray}
    """
    Only geometry and mesh information
    Coordinates use the midchord root airfoil as the origin
    """
    nodePts::TM # LL node points
    collocationPts::TM # Control points [3 x npt]
    jointPts::AbstractMatrix # TV joint points
    npt_wing::TI # Number of wing points
    localChords::AbstractVector # Local chord lengths of the panel edges [m]
    localChordsCtrl::AbstractVector # Local chord lengths of the control points [m]
    sectionVectors::TM # Nondimensional section vectors, "dζi" in paper
    sectionLengths::TA # Section lengths
    sectionAreas::TA # Section areas
    # HydroProperties # Hydro properties at the cross sections
    npt_airfoil::TI # Number of airfoil points
    span::TF # Span of one wing
    # planformArea::TF
    # SRef::TF # Reference area [m^2]
    # AR::TF # Aspect ratio
    # span::Number # Span of one wing
    planformArea::Number
    SRef::Number # Reference area [m^2]
    AR::Number # Aspect ratio
    rootChord::Number # Root chord [m]
    # sweepAng::TF # Wing sweep angle [rad]
    sweepAng::Number # Wing sweep angle [rad]
    rc::T # Finite-core vortex radius (viscous correction) [m]
    wing_xyz_eff::TH # Effective wing LAC coordinates per control point
    wing_joint_xyz_eff::TH # Effective TV joint locations per control point
    local_sweeps::AbstractVector
    local_sweeps_eff::TM
    local_sweeps_ctrl::AbstractVector
end

struct LiftingLineHydro{TF,TM<:AbstractMatrix{TF}}
    """
    Hydro section properties
    """
    airfoil_CLa::TF # Airfoil lift slope ∂cl/∂α [1/rad]
    airfoil_aL0::TF # Airfoil zero-lift angle of attack [rad]
    airfoil_xy::TM # Airfoil coordinates
    airfoil_ctrl_xy::TM # Airfoil control points
end

struct FlowConditions{TF,TC,TA<:AbstractVector}
    Uinfvec::Vector # Freestream velocity [m/s] [U, V, W]
    Uinf::TC # Freestream velocity magnitude [m/s]
    uvec::TA # Freestream velocity unit vector
    alpha::TC # Angle of attack [rad]
    beta::Number
    rhof::TF # Freestream density [kg/m^3]
    depth::TF
end

struct LiftingLineOutputs{TF,TA<:AbstractVector{TF},TM<:AbstractMatrix{TF}}
    """
    Nondimensional and dimensional outputs of interest
    Redimensionalize with the reference area and velocity
    """
    Fdist::TM # Loads distribution vector (Dimensional) [N] [3 x npt]
    Γdist::TA # Converged circulation distribution (Γᵢ) [m^2/s]
    cla::TA # Spanwise lift slopes [1/rad]
    cl::TA # Spanwise lift coefficients
    F::TA # Total integrated loads vector [Fx, Fy, Fz] 
    CL::TF # Lift coefficient (perpendicular to freestream in symmetry plane)
    CDi::TF # Induced drag coefficient (aligned w/ freestream)
    CS::TF # Side force coefficient
end

struct LiftingLineNLParams
    """
    Parameters needed in the nonlinear solve of the LL
    """
    TV_influence
    LLSystem # LiftingLineMesh
    LLHydro # LiftingLineHydro
    FlowCond # Flow conditions
    # Stuff for the 2D VPM solve
    Airfoils #
    AirfoilInfluences #
end

function initialize_LL(α0, β0, rake, sweepAng, chordVec, depth0, appendageOptions, solverOptions)


    # --- NACA 0012 ---
    airfoilX = [1.00000000e+00, 9.98993338e-01, 9.95977406e-01, 9.90964349e-01, 9.83974351e-01, 9.75035559e-01, 9.64183967e-01, 9.51463269e-01, 9.36924689e-01, 9.20626766e-01, 9.02635129e-01, 8.83022222e-01, 8.61867019e-01, 8.39254706e-01, 8.15276334e-01, 7.90028455e-01, 7.63612734e-01, 7.36135537e-01, 7.07707507e-01, 6.78443111e-01, 6.48460188e-01, 6.17879468e-01, 5.86824089e-01, 5.55419100e-01, 5.23790958e-01, 4.92067018e-01, 4.60375022e-01, 4.28842581e-01, 3.97596666e-01, 3.66763093e-01, 3.36466018e-01, 3.06827437e-01, 2.77966694e-01, 2.50000000e-01, 2.23039968e-01, 1.97195156e-01, 1.72569633e-01, 1.49262556e-01, 1.27367775e-01, 1.06973453e-01, 8.81617093e-02, 7.10082934e-02, 5.55822757e-02, 4.19457713e-02, 3.01536896e-02, 2.02535132e-02, 1.22851066e-02, 6.28055566e-03, 2.26403871e-03, 2.51728808e-04, 2.51728808e-04, 2.26403871e-03, 6.28055566e-03, 1.22851066e-02, 2.02535132e-02, 3.01536896e-02, 4.19457713e-02, 5.55822757e-02, 7.10082934e-02, 8.81617093e-02, 1.06973453e-01, 1.27367775e-01, 1.49262556e-01, 1.72569633e-01, 1.97195156e-01, 2.23039968e-01, 2.50000000e-01, 2.77966694e-01, 3.06827437e-01, 3.36466018e-01, 3.66763093e-01, 3.97596666e-01, 4.28842581e-01, 4.60375022e-01, 4.92067018e-01, 5.23790958e-01, 5.55419100e-01, 5.86824089e-01, 6.17879468e-01, 6.48460188e-01, 6.78443111e-01, 7.07707507e-01, 7.36135537e-01, 7.63612734e-01, 7.90028455e-01, 8.15276334e-01, 8.39254706e-01, 8.61867019e-01, 8.83022222e-01, 9.02635129e-01, 9.20626766e-01, 9.36924689e-01, 9.51463269e-01, 9.64183967e-01, 9.75035559e-01, 9.83974351e-01, 9.90964349e-01, 9.95977406e-01, 9.98993338e-01, 1.00000000e+00]
    airfoilY = [1.33226763e-17, -1.41200438e-04, -5.63343432e-04, -1.26208774e-03,
        -2.23030811e-03, -3.45825298e-03, -4.93375074e-03, -6.64245132e-03,
        -8.56808791e-03, -1.06927428e-02, -1.29971013e-02, -1.54606806e-02,
        -1.80620201e-02, -2.07788284e-02, -2.35880799e-02, -2.64660655e-02,
        -2.93884006e-02, -3.23300020e-02, -3.52650469e-02, -3.81669313e-02,
        -4.10082448e-02, -4.37607812e-02, -4.63956016e-02, -4.88831639e-02,
        -5.11935307e-02, -5.32966591e-02, -5.51627743e-02, -5.67628192e-02,
        -5.80689678e-02, -5.90551853e-02, -5.96978089e-02, -5.99761253e-02,
        -5.98729133e-02, -5.93749219e-02, -5.84732545e-02, -5.71636340e-02,
        -5.54465251e-02, -5.33271006e-02, -5.08150416e-02, -4.79241724e-02,
        -4.46719377e-02, -4.10787401e-02, -3.71671601e-02, -3.29610920e-02,
        -2.84848303e-02, -2.37621474e-02, -1.88154040e-02, -1.36647314e-02,
        -8.32732576e-03, -2.81688492e-03, 2.81688492e-03, 8.32732576e-03,
        1.36647314e-02, 1.88154040e-02, 2.37621474e-02, 2.84848303e-02,
        3.29610920e-02, 3.71671601e-02, 4.10787401e-02, 4.46719377e-02,
        4.79241724e-02, 5.08150416e-02, 5.33271006e-02, 5.54465251e-02,
        5.71636340e-02, 5.84732545e-02, 5.93749219e-02, 5.98729133e-02,
        5.99761253e-02, 5.96978089e-02, 5.90551853e-02, 5.80689678e-02,
        5.67628192e-02, 5.51627743e-02, 5.32966591e-02, 5.11935307e-02,
        4.88831639e-02, 4.63956016e-02, 4.37607812e-02, 4.10082448e-02,
        3.81669313e-02, 3.52650469e-02, 3.23300020e-02, 2.93884006e-02,
        2.64660655e-02, 2.35880799e-02, 2.07788284e-02, 1.80620201e-02,
        1.54606806e-02, 1.29971013e-02, 1.06927428e-02, 8.56808791e-03,
        6.64245132e-03, 4.93375074e-03, 3.45825298e-03, 2.23030811e-03,
        1.26208774e-03, 5.63343432e-04, 1.41200438e-04, -1.33226763e-17]
    airfoilCtrlX = [9.99496669e-01, 9.97485372e-01, 9.93470878e-01, 9.87469350e-01,
        9.79504955e-01, 9.69609763e-01, 9.57823618e-01, 9.44193979e-01,
        9.28775727e-01, 9.11630948e-01, 8.92828675e-01, 8.72444620e-01,
        8.50560862e-01, 8.27265520e-01, 8.02652394e-01, 7.76820594e-01,
        7.49874136e-01, 7.21921522e-01, 6.93075309e-01, 6.63451649e-01,
        6.33169828e-01, 6.02351778e-01, 5.71121594e-01, 5.39605029e-01,
        5.07928988e-01, 4.76221020e-01, 4.44608801e-01, 4.13219623e-01,
        3.82179880e-01, 3.51614556e-01, 3.21646728e-01, 2.92397065e-01,
        2.63983347e-01, 2.36519984e-01, 2.10117562e-01, 1.84882395e-01,
        1.60916095e-01, 1.38315166e-01, 1.17170614e-01, 9.75675810e-02,
        7.95850013e-02, 6.32952845e-02, 4.87640235e-02, 3.60497304e-02,
        2.52036014e-02, 1.62693099e-02, 9.28283111e-03, 4.27229719e-03,
        1.25788376e-03, 2.51728808e-04, 1.25788376e-03, 4.27229719e-03,
        9.28283111e-03, 1.62693099e-02, 2.52036014e-02, 3.60497304e-02,
        4.87640235e-02, 6.32952845e-02, 7.95850013e-02, 9.75675810e-02,
        1.17170614e-01, 1.38315166e-01, 1.60916095e-01, 1.84882395e-01,
        2.10117562e-01, 2.36519984e-01, 2.63983347e-01, 2.92397065e-01,
        3.21646728e-01, 3.51614556e-01, 3.82179880e-01, 4.13219623e-01,
        4.44608801e-01, 4.76221020e-01, 5.07928988e-01, 5.39605029e-01,
        5.71121594e-01, 6.02351778e-01, 6.33169828e-01, 6.63451649e-01,
        6.93075309e-01, 7.21921522e-01, 7.49874136e-01, 7.76820594e-01,
        8.02652394e-01, 8.27265520e-01, 8.50560862e-01, 8.72444620e-01,
        8.92828675e-01, 9.11630948e-01, 9.28775727e-01, 9.44193979e-01,
        9.57823618e-01, 9.69609763e-01, 9.79504955e-01, 9.87469350e-01,
        9.93470878e-01, 9.97485372e-01, 9.99496669e-01]
    airfoilCtrlY = [-7.06002188e-05, -3.52271935e-04, -9.12715585e-04, -1.74619792e-03,
        -2.84428054e-03, -4.19600186e-03, -5.78810103e-03, -7.60526962e-03,
        -9.63041534e-03, -1.18449221e-02, -1.42288910e-02, -1.67613504e-02,
        -1.94204243e-02, -2.21834542e-02, -2.50270727e-02, -2.79272331e-02,
        -3.08592013e-02, -3.37975244e-02, -3.67159891e-02, -3.95875880e-02,
        -4.23845130e-02, -4.50781914e-02, -4.76393828e-02, -5.00383473e-02,
        -5.22450949e-02, -5.42297167e-02, -5.59627967e-02, -5.74158935e-02,
        -5.85620766e-02, -5.93764971e-02, -5.98369671e-02, -5.99245193e-02,
        -5.96239176e-02, -5.89240882e-02, -5.78184443e-02, -5.63050796e-02,
        -5.43868129e-02, -5.20710711e-02, -4.93696070e-02, -4.62980550e-02,
        -4.28753389e-02, -3.91229501e-02, -3.50641261e-02, -3.07229612e-02,
        -2.61234889e-02, -2.12887757e-02, -1.62400677e-02, -1.09960286e-02,
        -5.57210534e-03, 0.00000000e+00, 5.57210534e-03, 1.09960286e-02,
        1.62400677e-02, 2.12887757e-02, 2.61234889e-02, 3.07229612e-02,
        3.50641261e-02, 3.91229501e-02, 4.28753389e-02, 4.62980550e-02,
        4.93696070e-02, 5.20710711e-02, 5.43868129e-02, 5.63050796e-02,
        5.78184443e-02, 5.89240882e-02, 5.96239176e-02, 5.99245193e-02,
        5.98369671e-02, 5.93764971e-02, 5.85620766e-02, 5.74158935e-02,
        5.59627967e-02, 5.42297167e-02, 5.22450949e-02, 5.00383473e-02,
        4.76393828e-02, 4.50781914e-02, 4.23845130e-02, 3.95875880e-02,
        3.67159891e-02, 3.37975244e-02, 3.08592013e-02, 2.79272331e-02,
        2.50270727e-02, 2.21834542e-02, 1.94204243e-02, 1.67613504e-02,
        1.42288910e-02, 1.18449221e-02, 9.63041534e-03, 7.60526962e-03,
        5.78810103e-03, 4.19600186e-03, 2.84428054e-03, 1.74619792e-03,
        9.12715585e-04, 3.52271935e-04, 7.06002188e-05]

    # # --- NACA 0015 ---
    # airfoilX = [1.00000000e+00, 9.98993338e-01, 9.95977406e-01, 9.90964349e-01, 9.83974351e-01, 9.75035559e-01, 9.64183967e-01, 9.51463269e-01, 9.36924689e-01, 9.20626766e-01, 9.02635129e-01, 8.83022222e-01, 8.61867019e-01, 8.39254706e-01, 8.15276334e-01, 7.90028455e-01, 7.63612734e-01, 7.36135537e-01, 7.07707507e-01, 6.78443111e-01, 6.48460188e-01, 6.17879468e-01, 5.86824089e-01, 5.55419100e-01, 5.23790958e-01, 4.92067018e-01, 4.60375022e-01, 4.28842581e-01, 3.97596666e-01, 3.66763093e-01, 3.36466018e-01, 3.06827437e-01, 2.77966694e-01, 2.50000000e-01, 2.23039968e-01, 1.97195156e-01, 1.72569633e-01, 1.49262556e-01, 1.27367775e-01, 1.06973453e-01, 8.81617093e-02, 7.10082934e-02, 5.55822757e-02, 4.19457713e-02, 3.01536896e-02, 2.02535132e-02, 1.22851066e-02, 6.28055566e-03, 2.26403871e-03, 2.51728808e-04, 2.51728808e-04, 2.26403871e-03, 6.28055566e-03, 1.22851066e-02, 2.02535132e-02, 3.01536896e-02, 4.19457713e-02, 5.55822757e-02, 7.10082934e-02, 8.81617093e-02, 1.06973453e-01, 1.27367775e-01, 1.49262556e-01, 1.72569633e-01, 1.97195156e-01, 2.23039968e-01, 2.50000000e-01, 2.77966694e-01, 3.06827437e-01, 3.36466018e-01, 3.66763093e-01, 3.97596666e-01, 4.28842581e-01, 4.60375022e-01, 4.92067018e-01, 5.23790958e-01, 5.55419100e-01, 5.86824089e-01, 6.17879468e-01, 6.48460188e-01, 6.78443111e-01, 7.07707507e-01, 7.36135537e-01, 7.63612734e-01, 7.90028455e-01, 8.15276334e-01, 8.39254706e-01, 8.61867019e-01, 8.83022222e-01, 9.02635129e-01, 9.20626766e-01, 9.36924689e-01, 9.51463269e-01, 9.64183967e-01, 9.75035559e-01, 9.83974351e-01, 9.90964349e-01, 9.95977406e-01, 9.98993338e-01, 1.00000000e+00]
    # airfoilY = [1.66533454e-17, -1.76500547e-04, -7.04179290e-04, -1.57760967e-03, -2.78788513e-03, -4.32281622e-03, -6.16718843e-03, -8.30306415e-03, -1.07101099e-02, -1.33659285e-02, -1.62463767e-02, -1.93258507e-02, -2.25775252e-02, -2.59735355e-02, -2.94850999e-02, -3.30825819e-02, -3.67355008e-02, -4.04125025e-02, -4.40813086e-02, -4.77086641e-02, -5.12603060e-02, -5.47009765e-02, -5.79945020e-02, -6.11039549e-02, -6.39919134e-02, -6.66208239e-02, -6.89534679e-02, -7.09535239e-02, -7.25862098e-02, -7.38189816e-02, -7.46222611e-02, -7.49701566e-02, -7.48411416e-02, -7.42186523e-02, -7.30915682e-02, -7.14545425e-02, -6.93081564e-02, -6.66588758e-02, -6.35188020e-02, -5.99052154e-02, -5.58399221e-02, -5.13484251e-02, -4.64589502e-02, -4.12013650e-02, -3.56060379e-02, -2.97026843e-02, -2.35192550e-02, -1.70809143e-02, -1.04091572e-02, -3.52110615e-03, 3.52110615e-03, 1.04091572e-02, 1.70809143e-02, 2.35192550e-02, 2.97026843e-02, 3.56060379e-02, 4.12013650e-02, 4.64589502e-02, 5.13484251e-02, 5.58399221e-02, 5.99052154e-02, 6.35188020e-02, 6.66588758e-02, 6.93081564e-02, 7.14545425e-02, 7.30915682e-02, 7.42186523e-02, 7.48411416e-02, 7.49701566e-02, 7.46222611e-02, 7.38189816e-02, 7.25862098e-02, 7.09535239e-02, 6.89534679e-02, 6.66208239e-02, 6.39919134e-02, 6.11039549e-02, 5.79945020e-02, 5.47009765e-02, 5.12603060e-02, 4.77086641e-02, 4.40813086e-02, 4.04125025e-02, 3.67355008e-02, 3.30825819e-02, 2.94850999e-02, 2.59735355e-02, 2.25775252e-02, 1.93258507e-02, 1.62463767e-02, 1.33659285e-02, 1.07101099e-02, 8.30306415e-03, 6.16718843e-03, 4.32281622e-03, 2.78788513e-03, 1.57760967e-03, 7.04179290e-04, 1.76500547e-04, -1.66533454e-17]
    # airfoilCtrlX = [9.99496669e-01, 9.97485372e-01, 9.93470878e-01, 9.87469350e-01, 9.79504955e-01, 9.69609763e-01, 9.57823618e-01, 9.44193979e-01, 9.28775727e-01, 9.11630948e-01, 8.92828675e-01, 8.72444620e-01, 8.50560862e-01, 8.27265520e-01, 8.02652394e-01, 7.76820594e-01, 7.49874136e-01, 7.21921522e-01, 6.93075309e-01, 6.63451649e-01, 6.33169828e-01, 6.02351778e-01, 5.71121594e-01, 5.39605029e-01, 5.07928988e-01, 4.76221020e-01, 4.44608801e-01, 4.13219623e-01, 3.82179880e-01, 3.51614556e-01, 3.21646728e-01, 2.92397065e-01, 2.63983347e-01, 2.36519984e-01, 2.10117562e-01, 1.84882395e-01, 1.60916095e-01, 1.38315166e-01, 1.17170614e-01, 9.75675810e-02, 7.95850013e-02, 6.32952845e-02, 4.87640235e-02, 3.60497304e-02, 2.52036014e-02, 1.62693099e-02, 9.28283111e-03, 4.27229719e-03,
    #     1.25788376e-03, 2.51728808e-04, 1.25788376e-03, 4.27229719e-03, 9.28283111e-03, 1.62693099e-02, 2.52036014e-02, 3.60497304e-02, 4.87640235e-02, 6.32952845e-02, 7.95850013e-02, 9.75675810e-02, 1.17170614e-01, 1.38315166e-01, 1.60916095e-01, 1.84882395e-01, 2.10117562e-01, 2.36519984e-01, 2.63983347e-01, 2.92397065e-01, 3.21646728e-01, 3.51614556e-01, 3.82179880e-01, 4.13219623e-01, 4.44608801e-01, 4.76221020e-01, 5.07928988e-01, 5.39605029e-01, 5.71121594e-01, 6.02351778e-01, 6.33169828e-01, 6.63451649e-01, 6.93075309e-01, 7.21921522e-01, 7.49874136e-01, 7.76820594e-01, 8.02652394e-01, 8.27265520e-01, 8.50560862e-01, 8.72444620e-01, 8.92828675e-01, 9.11630948e-01, 9.28775727e-01, 9.44193979e-01, 9.57823618e-01, 9.69609763e-01, 9.79504955e-01, 9.87469350e-01, 9.93470878e-01, 9.97485372e-01, 9.99496669e-01]
    # airfoilCtrlY = [-8.82502736e-05, -4.40339919e-04, -1.14089448e-03, -2.18274740e-03, -3.55535068e-03, -5.24500233e-03, -7.23512629e-03, -9.50658702e-03, -1.20380192e-02, -1.48061526e-02, -1.77861137e-02, -2.09516879e-02, -2.42755303e-02, -2.77293177e-02, -3.12838409e-02, -3.49090413e-02, -3.85740016e-02, -4.22469055e-02, -4.58949864e-02, -4.94844850e-02, -5.29806412e-02, -5.63477392e-02, -5.95492284e-02, -6.25479342e-02, -6.53063686e-02, -6.77871459e-02, -6.99534959e-02, -7.17698669e-02, -7.32025957e-02, -7.42206214e-02, -7.47962088e-02, -7.49056491e-02, -7.45298970e-02, -7.36551103e-02, -7.22730553e-02, -7.03813495e-02, -6.79835161e-02, -6.50888389e-02, -6.17120087e-02, -5.78725688e-02, -5.35941736e-02, -4.89036876e-02, -4.38301576e-02, -3.84037014e-02, -3.26543611e-02, -2.66109696e-02, -2.03000846e-02, -1.37450357e-02, -6.96513168e-03, 0.00000000e+00, 6.96513168e-03, 1.37450357e-02, 2.03000846e-02, 2.66109696e-02, 3.26543611e-02, 3.84037014e-02, 4.38301576e-02, 4.89036876e-02, 5.35941736e-02, 5.78725688e-02, 6.17120087e-02, 6.50888389e-02, 6.79835161e-02, 7.03813495e-02, 7.22730553e-02, 7.36551103e-02, 7.45298970e-02, 7.49056491e-02, 7.47962088e-02, 7.42206214e-02, 7.32025957e-02, 7.17698669e-02, 6.99534959e-02, 6.77871459e-02, 6.53063686e-02, 6.25479342e-02, 5.95492284e-02, 5.63477392e-02, 5.29806412e-02, 4.94844850e-02, 4.58949864e-02, 4.22469055e-02, 3.85740016e-02, 3.49090413e-02, 3.12838409e-02, 2.77293177e-02, 2.42755303e-02, 2.09516879e-02, 1.77861137e-02, 1.48061526e-02, 1.20380192e-02, 9.50658702e-03, 7.23512629e-03, 5.24500233e-03, 3.55535068e-03, 2.18274740e-03, 1.14089448e-03, 4.40339919e-04, 8.82502736e-05]

    airfoilXY = copy(transpose(hcat(airfoilX, airfoilY)))
    airfoilCtrlXY = copy(transpose(hcat(airfoilCtrlX, airfoilCtrlY)))
    npt_wing = NPT_WING
    npt_airfoil = 99

    rootChord = chordVec[1]
    TR = chordVec[end] / rootChord

    Uvec = [cos(deg2rad(α0)), 0.0, sin(deg2rad(α0))] * solverOptions["Uinf"]

    # Rotate by RH rule by leeway angle
    Tz = get_rotate3dMat(deg2rad(β0), "z")
    Uvec = Tz * Uvec

    if solverOptions["use_freeSurface"]
        depth = depth0
    else
        depth = depth0 * 100
    end

    options = Dict(
        "translation" => vec([appendageOptions["xMount"], 0, 0]), # of the midchord
        "debug" => true,
        "depth" => depth,
    )
    return airfoilXY, airfoilCtrlXY, npt_wing, npt_airfoil, rootChord, TR, Uvec, options
end

function setup(Uvec, sweepAng, rootChord, taperRatio, midchords, displacements::AbstractMatrix;
    npt_wing=99, npt_airfoil=199, blend=0.25, δ=0.15, rc=0.0, rhof=1025.0,
    airfoil_xy=nothing, airfoil_ctrl_xy=nothing, airfoilCoordFile=nothing, options=nothing)
    """
    Initialize and setup the lifting line model for one wing

    Inputs:
    -------
    displacements : array
        The displacements of the wing collocation nodes [m] size 6 x npt_wing.
        This modifies the collocation nodes
    wingSpan : scalar
        The span of the wing [m] (after sweep is applied, so this is not the structural span!)
    sweepAng : scalar
        The wing sweep angle in rad.
    blend : scalar , optional
        The normalized blending distance, used to calculate the
        effective loci of aerodynamic centers.
    δ : scalar 0.15, optional
        The fraction of the local chord the vortex segment portion of the
        TV extends from the LAC.
    rc : scalar 0.0, optional
        The finite-core vortex radius (viscous correction) [m]
    airfoilCoordFile : filename, optional
        The filename of the airfoil coordinates to use. If not
        provided, the airfoil_xy and airfoil_ctrl_xy arrays are used
    options : dict, optional
        Dictionary of options to pass to the lifting line model regarding debug stuff
    """

    # ************************************************
    #     Airfoil hydro properties
    # ************************************************
    if !isnothing(airfoilCoordFile) && isnothing(airfoil_xy) && isnothing(airfoil_ctrl_xy)

        println("Reading airfoil coordinates from $(airfoilCoordFile) and using MACH...")

        PREFOIL = pyimport("prefoil")

        rawCoords = PREFOIL.utils.readCoordFile(airfoilCoordFile)

        Foil = PREFOIL.Airfoil(rawCoords)

        Foil.normalizeChord()

        airfoil_pts = Foil.getSampledPts(
            nPts=npt_airfoil + 1, # one more to delete the TE knot
            spacingFunc=PREFOIL.sampling.conical,
            func_args=Dict("coeff" => 1),
            TE_knot=false # weird stuff going on with a trailing knot
        )

        airfoil_ctrl_pts = (airfoil_pts[1:end-2, :] .+ airfoil_pts[2:end-1, :]) .* 0.5

        # --- Transpose and reverse since PreFoil is different ---
        airfoil_xy = reverse(transpose(airfoil_pts[1:end-1, :]), dims=2)
        airfoil_ctrl_xy = reverse(transpose(airfoil_ctrl_pts), dims=2)

        # elseif !isnothing(airfoil_xy) && !isnothing(airfoil_ctrl_xy)
        #     println("Using provided airfoil coordinates")
    end
    # The initial hydro properties use zero sweep
    LLHydro, Airfoil, Airfoil_influences = compute_hydroProperties(0.0, airfoil_xy, airfoil_ctrl_xy)

    # ************************************************
    #     Preproc stuff
    # ************************************************
    # --- Structural span is not the same as aero span ---
    idxTip = get_tipnode(midchords)
    aeroWingSpan = compute_aeroSpan(midchords, idxTip)
    # println("Aero span: $(aeroWingSpan) m")

    # wingSpan = span * cos(sweepAng) #no

    # Blending parameter for the LAC
    σ = 4 * cos(sweepAng)^2 / (blend^2 * aeroWingSpan^2)

    alpha, beta, Uinf = compute_cartAnglesFromVector(Uvec)
    uvec = Uvec / Uinf

    # Wing area
    SRef = rootChord * aeroWingSpan * (1 + taperRatio) * 0.5
    AR = aeroWingSpan^2 / SRef

    # ************************************************
    #     Make wing coordinates
    # ************************************************
    # ---------------------------
    #   Y coords (span)
    # ---------------------------
    start = -aeroWingSpan * 0.5
    stop = aeroWingSpan * 0.5

    # --- Even spacing ---
    θ_bound = LinRange(start, stop, npt_wing * 2 + 1)
    wing_xyz_ycomp = reshape(θ_bound[1:2:end], 1, npt_wing + 1)
    wing_ctrl_xyz_ycomp = reshape(θ_bound[2:2:end], 1, npt_wing)

    Zeros = zeros(1, npt_wing + 1)
    ZerosCtrl = zeros(1, npt_wing)
    wing_xyz = cat(Zeros, wing_xyz_ycomp, Zeros, dims=1)
    wing_ctrl_xyz = cat(ZerosCtrl, wing_ctrl_xyz_ycomp, ZerosCtrl, dims=1)

    # --- Cosine spacing ---
    if abs_cs_safe(sweepAng) > 0.0
        # θ_bound = PREFOIL.sampling.cosine(start, stop, npt_wing * 2 + 1, 2π)
        # println("θ_bound: $(θ_bound)")
        θ_bound = LinRange(0.0, 2π, npt_wing * 2 + 1)
        wing_xyz_ycomp = reshape([sign(θ - π) * 0.25 * aeroWingSpan * (1 + cos(θ)) for θ in θ_bound[1:2:end]], 1, npt_wing + 1)
        wing_ctrl_xyz_ycomp = reshape([sign(θ - π) * 0.25 * aeroWingSpan * (1 + cos(θ)) for θ in θ_bound[2:2:end]], 1, npt_wing)
    end

    # ---------------------------
    #   X coords (chord dist)
    # ---------------------------
    iTR = 1.0 - taperRatio

    local_chords = rootChord * (1.0 .- 2.0 * iTR * abs_cs_safe.(wing_xyz_ycomp[1, :]) / aeroWingSpan)
    local_chords_ctrl = rootChord * (1.0 .- 2.0 * iTR * abs_cs_safe.(wing_ctrl_xyz_ycomp[1, :]) / aeroWingSpan)

    # ∂c/∂y
    local_dchords = 2.0 * rootChord * (-iTR) * sign.(wing_xyz_ycomp[1, :]) / aeroWingSpan
    local_dchords_ctrl = 2.0 * rootChord * (-iTR) * sign.(wing_ctrl_xyz_ycomp[1, :]) / aeroWingSpan

    # ---------------------------
    #   Shift collocation points
    # ---------------------------
    # --- Handle displacements of collocation nodes ---
    size(displacements) == (6, npt_wing) || error("Displacements must be 6 x $(npt_wing). Size is $(size(displacements))")
    translatDisplCtrl = displacements[1:3, :]
    rotationDisplacementsCtrl = displacements[4:end, :]
    # For the displacements on the panel edges, we'll use the extrapolated edge values for the tips and the average for the inner vals
    midVals = (translatDisplCtrl[:, 1:end-1] .+ translatDisplCtrl[:, 2:end]) * 0.5
<<<<<<< HEAD
    midVals[:, NPT_WING ÷ 2].= 0.0  # wing center should have 0 displacements
    # midVals = zeros(3, npt_wing - 1)
    # for (ii, xyzDisp) in enumerate(eachcol(translatDisplCtrl[:, 1:end-1]))
    #     xyzDisp_n = translatDisplCtrl[:, ii+1]
    #     midVals[:, ii] = 0.5 * (xyzDisp + xyzDisp_n)
    # end
    translatDispl = cat(translatDisplCtrl[:, 1], midVals, translatDisplCtrl[:, end], dims=2)
=======
    midVals[:, NPT_WING÷2] .= 0.0  # wing center should have 0 displacements
    portSlope = translatDisplCtrl[:, 1] - translatDisplCtrl[:, 2]
    halfDist = √(portSlope[XDIM]^2 + portSlope[YDIM]^2 + portSlope[ZDIM]^2) * 0.5
    portTip = translatDisplCtrl[:, 1] + portSlope * halfDist
    # println("Port tip: $(portTip)")
    stbdSlope = translatDisplCtrl[:, end] - translatDisplCtrl[:, end-1]
    halfDist = √(stbdSlope[XDIM]^2 + stbdSlope[YDIM]^2 + stbdSlope[ZDIM]^2) * 0.5
    stbdTip = translatDisplCtrl[:, end] + stbdSlope * halfDist
    # println("Stbd tip: $(stbdTip)")
    translatDispl = cat(portTip, midVals, stbdTip, dims=2)
>>>>>>> 2c050451

    # --- x shift setup ---
    # Apply translation wrt using the root airfoil midchord as origin 
    # This origin is different from Reid 2020 who used the root airfoil LE as the origin
    rootsemichord = 0.5 * rootChord
    translationVec = zeros(3) - vec([rootsemichord, 0.0, 0.0])
    if !isnothing(options) && haskey(options, "translation")
        translationVec = options["translation"] - vec([rootsemichord, 0.0, 0.0]) # [m] 3d translation of the wing
    end
    translatMatCtrl = repeat(reshape(translationVec, size(translationVec)..., 1), 1, npt_wing) + translatDisplCtrl # [3, npt_wing]
    translatMat = repeat(reshape(translationVec, size(translationVec)..., 1), 1, npt_wing + 1) + translatDispl # [3, npt_wing + 1]


    # --- Locus of aerodynamic centers (LAC) ---
    LAC = compute_LAC(AR, LLHydro, wing_xyz_ycomp[1, :], local_chords, rootChord, sweepAng, aeroWingSpan)
    wing_xyz = cat(reshape(LAC, 1, size(LAC)...), wing_xyz_ycomp, Zeros, dims=1) .+ translatMat

    LAC_ctrl = compute_LAC(AR, LLHydro, wing_ctrl_xyz_ycomp[1, :], local_chords_ctrl, rootChord, sweepAng, aeroWingSpan)
    wing_ctrl_xyz = cat(reshape(LAC_ctrl, 1, size(LAC_ctrl)...), wing_ctrl_xyz_ycomp, ZerosCtrl, dims=1) .+ translatMatCtrl

    # Need a mess of LAC's for each control point
    LACeff = compute_LACeffective(AR, LLHydro, wing_xyz[YDIM, :], wing_ctrl_xyz[YDIM, :], local_chords, local_chords_ctrl, local_dchords, local_dchords_ctrl, σ, sweepAng, rootChord, aeroWingSpan)
    # This is a 3D array of a shape
    # wing_xyz_eff = zeros(3, npt_wing, npt_wing + 1)
    # The idea is that for the 'npt_wing' control points
    # Make sure to also add the translation vector to the effective locus of aerodynamic centers
    wing_xyz_eff_xcomp = reshape(LACeff, 1, size(LACeff)...) .+ translationVec[XDIM]
    wing_xyz_eff_ycomp = reshape(repeat(transpose(wing_xyz[YDIM, :]), npt_wing, 1), 1, npt_wing, npt_wing + 1)
    wing_xyz_eff_zcomp = reshape(repeat(transpose(wing_xyz[ZDIM, :]), npt_wing, 1), 1, npt_wing, npt_wing + 1)
    wing_xyz_eff = cat(
        wing_xyz_eff_xcomp,
        wing_xyz_eff_ycomp,
        wing_xyz_eff_zcomp,
        dims=1)

    # --- Compute local sweeps ---
    # Vectors containing local sweep at each coordinate location in wing_xyz
    fprime = compute_dLACds(AR, LLHydro, wing_xyz[YDIM, :], local_chords, local_dchords, sweepAng, aeroWingSpan)
    localSweeps = -atan_cs_safe.(fprime, ones(size(fprime)))

    fprimeCtrl = compute_dLACds(AR, LLHydro, wing_ctrl_xyz[YDIM, :], local_chords_ctrl, local_dchords_ctrl, sweepAng, aeroWingSpan)
    localSweepsCtrl = -atan_cs_safe.(fprimeCtrl, ones(size(fprimeCtrl)))

    fprimeEff = compute_dLACdseffective(AR, LLHydro, wing_xyz[YDIM, :], wing_ctrl_xyz[YDIM, :], local_chords, local_chords_ctrl, local_dchords, local_dchords_ctrl, σ, sweepAng, rootChord, aeroWingSpan)
    localSweepEff = -atan_cs_safe.(fprimeEff, ones(size(fprimeEff)))

    # --- Other section properties ---
    sectionVectors = wing_xyz[:, 1:end-1] - wing_xyz[:, 2:end] # dℓᵢ

    sectionLengths = .√(sectionVectors[XDIM, :] .^ 2 + sectionVectors[YDIM, :] .^ 2 + sectionVectors[ZDIM, :] .^ 2) # ℓᵢ
    sectionAreas = 0.5 * (local_chords[1:end-1] + local_chords[2:end]) .* abs_cs_safe.(wing_xyz[YDIM, 1:end-1] - wing_xyz[YDIM, 2:end]) # dAᵢ

    ζ = sectionVectors ./ reshape(sectionAreas, 1, size(sectionAreas)...) # Normalized section vectors, [3, npt_wing]

    # ---------------------------
    #   Aero section properties
    # ---------------------------
    # Where the 2D VPM comes into play
    Airfoils = Vector(undef, npt_wing)
    AirfoilInfluences = Vector(undef, npt_wing)
    Airfoils_z = Zygote.Buffer(Airfoils)
    AirfoilInfluences_z = Zygote.Buffer(AirfoilInfluences)
    for (ii, sweep) in enumerate(localSweepsCtrl)

        twistAngle = rotationDisplacementsCtrl[YDIM, ii]

        # The airfoils are rotated by the negative twist angle to be consistent with the wing
        ryMat = get_rotate3dMat(-twistAngle, "z")[1:2, 1:2]
        airfoil_xy_rot = ryMat * airfoil_xy
        airfoil_ctrl_xy_rot = ryMat * airfoil_ctrl_xy

        # p1 = plot(airfoil_xy_rot[XDIM, :], airfoil_xy_rot[YDIM, :], aspect_ratio=:equal, label="$(twistAngle)")
        # p2 = plot(airfoil_ctrl_xy_rot[XDIM, :], airfoil_ctrl_xy_rot[YDIM, :], aspect_ratio=:equal)
        # plot(p1, p2, layout=(1, 2), size=(1200, 400))

        # savefig("airfoil_rotated_$(ii).png")

        # Pass in copies because this routine was modifying the input
        Airfoil, Airfoil_influences = setup_VPM(copy(airfoil_xy_rot[XDIM, :]), copy(airfoil_xy_rot[YDIM, :]), copy(airfoil_ctrl_xy_rot), sweep)
        Airfoils_z[ii] = Airfoil
        AirfoilInfluences_z[ii] = Airfoil_influences
        # Airfoils[ii] = Airfoil
        # AirfoilInfluences[ii] = Airfoil_influences
    end
    Airfoils = copy(Airfoils_z)
    AirfoilInfluences = copy(AirfoilInfluences_z)

    # # List comprehension version
    # Airfoils, AirfoilInfluences = [ setup_VPM(copy(airfoil_xy[XDIM, :]), copy(airfoil_xy[YDIM, :]), copy(airfoil_ctrl_xy), sweep) for sweep in localSweepsCtrl]

    # ---------------------------
    #   TV joint locations
    # ---------------------------
    # These are where the bound vortex lines kink and then bend to follow the freestream direction

    local_chords_colmat = reshape(local_chords, 1, size(local_chords)...)

    wing_joint_xyz_xcomp = reshape(wing_xyz[XDIM, :] + δ * local_chords .* cos.(localSweeps), 1, npt_wing + 1)
    wing_joint_xyz_eff_xcomp = reshape(wing_xyz_eff[XDIM, :, :] + δ * local_chords_colmat .* cos.(localSweepEff), 1, npt_wing, npt_wing + 1)

    wing_joint_xyz_ycomp = reshape(wing_xyz[YDIM, :] + δ * local_chords .* sin.(localSweeps), 1, npt_wing + 1)
    wing_joint_xyz_eff_ycomp = reshape(transpose(wing_xyz[YDIM, :]) .+ δ * local_chords_colmat .* sin.(localSweepEff), 1, npt_wing, npt_wing + 1)

    wing_joint_xyz_zcomp = reshape(wing_xyz[ZDIM, :], 1, npt_wing + 1)
    wing_joint_xyz_eff_zcomp = reshape(wing_xyz_eff[ZDIM, :, :], 1, npt_wing, npt_wing + 1)

    wing_joint_xyz = cat(wing_joint_xyz_xcomp, wing_joint_xyz_ycomp, wing_joint_xyz_zcomp, dims=1)
    wing_joint_xyz_eff = cat(wing_joint_xyz_eff_xcomp, wing_joint_xyz_eff_ycomp, wing_joint_xyz_eff_zcomp, dims=1)

    # Store all computed quantities here
    LLMesh = LiftingLineMesh(wing_xyz, wing_ctrl_xyz, wing_joint_xyz, npt_wing, local_chords, local_chords_ctrl, ζ, sectionLengths, sectionAreas,
        npt_airfoil, aeroWingSpan, SRef, SRef, AR, rootChord, sweepAng, rc, wing_xyz_eff, wing_joint_xyz_eff,
        localSweeps, localSweepEff, localSweepsCtrl)

    submergence = 20.0
    if !isnothing(options) && haskey(options, "depth")
        submergence = options["depth"]
    end

    FlowCond = FlowConditions(Uvec, Uinf, uvec, alpha, beta, rhof, submergence)

    return LLMesh, FlowCond, LLHydro, Airfoils, AirfoilInfluences
end

function compute_LAC(AR, LLHydro, y, c, cr, Λ, span; model="kuechemann")
    """
    Compute the locus of aerodynamic centers (LAC) for the wing

    Küchemann's 1956 method for the LAC of a constant swept wing with AR effects

    Parameters
    ----------
    y : spanwise coordinate [m]
    c : chord length at location y [m]
    cr : chord length at the root [m]
    Λ : global sweep of the wing [rad]
    span : full span of the wing [m]

    Returns
    -------
    x : location of the aerodynamic center at location y [m]
    """

    if model == "kuechemann"
        Λₖ = Λ / (1.0 + (LLHydro.airfoil_CLa * cos(Λ) / (π * AR))^2)^(0.25) # aspect ratio effect
        K = (1.0 + (LLHydro.airfoil_CLa * cos(Λₖ) / (π * AR))^2)^(π / (4.0 * (π + 2 * abs_cs_safe(Λₖ))))

        if Λ == 0
            fs = 0.25 * cr .- c * (1.0 - 1.0 / K) / 4.0
        else
            tanl = vec(2π * tan(Λₖ) ./ (Λₖ * c))
            lam = .√(1.0 .+ (tanl .* y) .^ 2) .-
                  tanl .* abs_cs_safe.(y) .-
                  .√(1.0 .+ (tanl .* (0.5 * span .- abs_cs_safe.(y))) .^ 2) .+
                  tanl .* (0.5 * span .- abs_cs_safe.(y))

            fs = 0.25 * cr .+
                 tan(Λ) .* abs_cs_safe.(y) .-
                 c .* (1.0 .- (1.0 .+ 2.0 * lam * Λₖ / π) / K) * 0.25
        end
    else
        println("Model not implemented yet")
    end

    return fs
end

function compute_LACeffective(AR, LLHydro, y, y0, c, c_y0, dc, dc_y0, σ, Λ, cr, span; model="kuechemann")
    """
    The effective LAC, based on Küchemann's equation .

    Parameters
    ----------
    y : spanwise coordinate
    y0 : control point location
    c : chord length at position y
    c_y0 : chord length at control point z0
    dc : change in chord length at location y, dc/dy
    dc_y0 : change in chord length at control point y0 , dc/dy
    σ : blend strength factor
    Λ : global sweep of the wing [rad]
    cr : chord length at the root
    span : full span of the wing
    model : LAC model to blend

    Returns
    -------
    x : location of the effective aerodynamic center at point y
    """

    # This is a matrix
    ywork = reshape(y, 1, size(y)...)
    y0work = reshape(y0, size(y0)..., 1)
    blend = exp.(-σ * (y0work .- ywork) .^ 2)

    if model == "kuechemann"

        LAC = compute_LAC(AR, LLHydro, ywork[1, :], c, cr, Λ, span)
        LACwork = reshape(LAC, 1, size(LAC)...)

        LAC0 = compute_LAC(AR, LLHydro, y0work[:, 1], c_y0, cr, Λ, span)
        LAC0work = reshape(LAC0, size(LAC0)..., 1)

        fprime0 = compute_dLACds(AR, LLHydro, y0work[:, 1], c_y0, dc_y0, Λ, span)

        LACeff = (1.0 .- blend) .* LACwork .+
                 blend .* (fprime0 .* (ywork .- y0work) .+ LAC0work)

        return LACeff
    else
        println("Model not implemented yet")
    end
end

function compute_dLACds(AR, LLHydro, y, c, ∂c∂y, Λ, span; model="kuechemann")
    """
    Compute the derivative of the LAC curve wrt the spanwise coordinate
    f'(s)
    Parameters
    ----------
    y : spanwise coordinate
    c : chord length at location y
    ∂c∂y : change in chord length at location y
    Λ : global sweep of the wing (rad)
    span : full span of the wing

    Returns
    -------
    dx : change in the location of the aerodynamic center at location y
    """

    if model == "kuechemann"
        Λₖ = Λ / (1.0 + (LLHydro.airfoil_CLa * cos(Λ) / (π * AR))^2)^(0.25) # aspect ratio effect
        K = (1.0 + (LLHydro.airfoil_CLa * cos(Λₖ) / (π * AR))^2)^(π / (4.0 * (π + 2 * abs_cs_safe(Λₖ))))

        if Λ == 0
            dx = -∂c∂y * (1.0 - 1.0 / K) * 0.25
        else
            tanl = vec(2π * tan(Λₖ) ./ (Λₖ * c))
            lam = .√(1.0 .+ (tanl .* y) .^ 2) .-
                  tanl .* abs_cs_safe.(y) .-
                  .√(1.0 .+ (tanl .* (span / 2.0 .- abs_cs_safe.(y))) .^ 2) .+
                  tanl .* (span / 2.0 .- abs_cs_safe.(y))

            lamp = ((tanl .^ 2 .* (y .* c .- y .^ 2 .* ∂c∂y) ./ c) ./ .√(1.0 .+ (tanl .* y) .^ 2) -
                    tanl .* (sign.(y) .* c .- abs_cs_safe.(y) .* ∂c∂y) ./ c +
                    ((tanl .^ 2 .* (sign.(y) .* (span / 2.0 .- abs_cs_safe.(y)) .* c .+ ∂c∂y .* (span / 2.0 .- abs.(y)) .^ 2) ./ c) ./ .√(1.0 .+ (tanl .* (span / 2.0 .- abs_cs_safe.(y))) .^ 2)) -
                    tanl .* (sign.(y) .* c .+ (span / 2.0 .- abs_cs_safe.(y)) .* ∂c∂y) ./ c)

            dx = tan(Λ) * sign.(y) .+
                 lamp * Λₖ .* c / (2π * K) .-
                 ∂c∂y .* (1.0 .- (1.0 .+ 2.0 * lam * Λₖ / π) / K) * 0.25
        end
    else
        println("Model not implemented yet")
    end

    # println("Λk: $(Λₖ)")
    # println("K: $(K)")
    # println("====================================")
    # println("y: $(y)")
    # println("c: $(c)")
    # println("tanl: $(tanl)")
    # println("lam: $(lam)")
    # println("lamp: $(lamp)")
    # println("dx:\n $(dx)") # good
    # println("====================================")

    return dx
end

function compute_dLACdseffective(AR, LLHydro, y, y0, c, c_y0, dc, dc_y0, σ, Λ, cr, span; model="kuechemann")
    """
    The derivative of the effective LAC , based on Kuchemann 's equation .

    Parameters
    ----------
    y : spanwise coordinate
    y0 : control point location
    c : chord length at position y
    c_y0 : chord length at control point z0
    dc : change in chord length at location y, dc/dy
    dc_y0 : change in chord length at control point y0 , dc/dy
    σ : blend strength factor
    Λ : global sweep of the wing [rad]
    cr : chord length at the root
    span : full span of the wing
    model : LAC model to blend

    Returns
    -------
    x : change in location of the effective aerodynamic center at point y
    """

    # This is a matrix
    ywork = reshape(y, 1, length(y))
    y0work = reshape(y0, length(y0), 1)
    blend = exp.(-σ * (y0work .- ywork) .^ 2)

    if model == "kuechemann"

        LAC = compute_LAC(AR, LLHydro, y, c, cr, Λ, span)
        LACwork = reshape(LAC, 1, length(LAC))
        fprime = compute_dLACds(AR, LLHydro, y, c, dc, Λ, span)
        fprimework = reshape(fprime, 1, length(fprime))
        LAC0 = compute_LAC(AR, LLHydro, y0, c_y0, cr, Λ, span)
        LAC0work = reshape(LAC0, length(LAC0), 1)
        fprime0 = compute_dLACds(AR, LLHydro, y0, c_y0, dc_y0, Λ, span)
        fprime0work = reshape(fprime0, length(fprime0), 1)

        return fprimework .+
               blend .*
               (fprime0work .- fprimework .-
                2 * σ * (y0work .- ywork) .*
                (fprime0work .* (y0work .- ywork) .-
                 (LAC0work .- LACwork)))
    else
        println("Model not implemented yet")
    end
end

function solve(FlowCond, LLMesh, LLHydro, Airfoils, AirfoilInfluences; is_verbose=true)
    """
    Execute LL algorithm.
    Top level wrapper to interface with. 
    Taking derivatives is trickier and done analytically

    Inputs:
    -------
    LiftingSystem : LiftingLineSystem
        Lifting line system struct with all necessary parameters

    LLHydro : LiftingLineHydro
        Section properties at the root airfoil
    Returns:
    --------
    LLResults : LiftingLineResults
        Lifting line results struct with all necessary parameters
    """

    # --- Unpack data structs ---
    Uinf = FlowCond.Uinf
    α = FlowCond.alpha
    β = FlowCond.beta
    rhof = FlowCond.rhof
    DimForces, Γdist, ∂cl∂α, cl, IntegratedForces, CL, CDi, CS = compute_solution(FlowCond, LLMesh, LLHydro, Airfoils, AirfoilInfluences; is_verbose=is_verbose)

    # --- Pack back up  ---
    LLResults = LiftingLineOutputs(DimForces, Γdist, ∂cl∂α, cl, IntegratedForces, CL, CDi, CS)

    return LLResults
end

function compute_solution(FlowCond, LLMesh, LLHydro, Airfoils, AirfoilInfluences; is_verbose=true)

    ∂α = FlowCond.alpha + Δα # FD

    ∂Uinfvec = FlowCond.Uinf * [cos(∂α), 0, sin(∂α)]
    ∂Uinf = norm_cs_safe(∂Uinfvec)
    ∂uvec = ∂Uinfvec / FlowCond.Uinf
    ∂FlowCond = FlowConditions(∂Uinfvec, ∂Uinf, ∂uvec, ∂α, FlowCond.beta, FlowCond.rhof, FlowCond.depth)

    # ---------------------------
    #   Calculate influence matrix
    # ---------------------------
    TV_influence = compute_TVinfluences(FlowCond, LLMesh)

    ∂TV_influence = compute_TVinfluences(∂FlowCond, LLMesh)

    # ---------------------------
    #   Solve for circulation
    # ---------------------------
    # First guess using root properties
    c_r = LLMesh.rootChord
    clα = LLHydro.airfoil_CLa
    αL0 = LLHydro.airfoil_aL0
    Λ = LLMesh.sweepAng
    # Ux, _, Uz = FlowCond.Uinfvec
    ux, uy, uz = FlowCond.uvec
    ∂ux, ∂uy, ∂uz = ∂FlowCond.uvec
    span = LLMesh.span
    ctrl_pts = LLMesh.collocationPts
    ζi = LLMesh.sectionVectors
    dAi = reshape(LLMesh.sectionAreas, 1, size(LLMesh.sectionAreas)...)
    g0 = 0.5 * c_r * clα * cos(Λ) *
         (uz / ux - αL0) *
         (1.0 .- (2.0 * ctrl_pts[YDIM, :] / span) .^ 4) .^ (0.25)


    # --- Pack up parameters for the NL solve ---
    LLNLParams = LiftingLineNLParams(TV_influence, LLMesh, LLHydro, FlowCond, Airfoils, AirfoilInfluences)
    ∂LLNLParams = LiftingLineNLParams(∂TV_influence, LLMesh, LLHydro, ∂FlowCond, Airfoils, AirfoilInfluences)

    # --- Nonlinear solve for circulation distribution ---
    Gconv, _, _ = do_newton_raphson(compute_LLresiduals, compute_LLresJacobian, g0, nothing;
        solverParams=LLNLParams, is_verbose=is_verbose,
        mode="FiDi" # this is the fastest
    )
    ∂Gconv, _, _ = do_newton_raphson(compute_LLresiduals, compute_LLresJacobian, g0, nothing;
        solverParams=∂LLNLParams, is_verbose=is_verbose,
        mode="FiDi" # this is the fastest
    )

    DimForces, Γdist, clvec, cmvec, IntegratedForces, CL, CDi, CS = compute_outputs(Gconv, TV_influence, FlowCond, LLMesh, LLNLParams)

    # --- Compute the lift curve slope ---
    # ∂G∂α = imag(∂Gconv) / Δα # CS
    ∂G∂α = (∂Gconv .- Gconv) / Δα # Forward Difference
    ∂cl∂α = 2 * ∂G∂α ./ LLMesh.localChordsCtrl

    return DimForces, Γdist, ∂cl∂α, clvec, IntegratedForces, CL, CDi, CS

end

function compute_liftslopes(Gconv::AbstractVector, ∂Gconv::AbstractVector, LLMesh, FlowCond, LLHydro, Airfoils, AirfoilInfluences, appendageOptions, solverOptions)
    """
    Compute the lift curve slope of the wing at the converged solution
    """

    # ************************************************
    #     Method 1
    # ************************************************
    # --- Compute the lift curve slope ---
    ∂G∂α = (∂Gconv .- Gconv) / Δα # Forward Difference
    ∂cl∂α = 2 * ∂G∂α ./ LLMesh.localChordsCtrl

    # # TODO: perturb beta as well to get the lift curve slope wrt to sideslip angle for the strut sections

    # # ************************************************
    # #     Method 2
    # # ************************************************
    # ∂α = FlowCond.alpha + Δα # FD

    # ∂Uinfvec = FlowCond.Uinf * [cos(∂α), 0, sin(∂α)]
    # ∂Uinf = norm_cs_safe(∂Uinfvec)
    # ∂uvec = ∂Uinfvec / FlowCond.Uinf
    # ∂FlowCond = FlowConditions(∂Uinfvec, ∂Uinf, ∂uvec, ∂α, FlowCond.beta, FlowCond.rhof, FlowCond.depth)

    # # ---------------------------
    # #   Calculate influence matrix
    # # ---------------------------
    # ∂TV_influence = compute_TVinfluences(∂FlowCond, LLMesh)

    # # ---------------------------
    # #   Solve for circulation
    # # ---------------------------
    # # --- Pack up parameters for the NL solve ---
    # ∂LLNLParams = LiftingLineNLParams(∂TV_influence, LLMesh, LLHydro, ∂FlowCond, Airfoils, AirfoilInfluences)

    # # --- Nonlinear solve for circulation distribution ---
    # ∂Gconv, ∂residuals = do_newton_raphson(compute_LLresiduals, compute_LLresJacobian, Gconv, nothing;
    #     solverParams=∂LLNLParams, is_verbose=false,
    #     appendageOptions=appendageOptions, solverOptions=solverOptions,
    #     mode="FiDi"  # this is the fastest
    # )
    # # --- Compute the lift curve slope ---
    # ∂G∂α = (∂Gconv .- Gconv) / Δα # Forward Difference
    # ∂cl∂α = 2 * ∂G∂α ./ LLMesh.localChordsCtrl # this thing changes when you change the mesh

    return ∂cl∂α
end

function compute_dcladXpt(Gconv_i, Gconv_f, ptVec, nodeConn, appendageOptions, appendageParams, solverOptions; mode="FiDi")
    """
    Derivative of the lift slope wrt the design variables
    """

    dcldX_f = zeros(npt_wing, length(ptVec))
    dcldX_i = zeros(npt_wing, length(ptVec))
    appendageParams_da = copy(appendageParams)
    appendageParams_da["alfa0"] = appendageParams["alfa0"] + Δα

    if uppercase(mode) == "FIDI" # very different from what adjoint gives. I think it's because of edge nodes as those show the highest discrepancy in the derivatives

        dh = 1e-7
        idh = 1 / dh

        # ************************************************
        #     First time with current angle of attack
        # ************************************************
        LLOutputs_i, _, _ = compute_cla_API(ptVec, nodeConn, appendageParams, appendageOptions, solverOptions; return_all=true)
        f_i = LLOutputs_i.cl
        for ii in eachindex(ptVec)
            ptVec[ii] += dh

            LLOutputs_f, _, _ = compute_cla_API(ptVec, nodeConn, appendageParams, appendageOptions, solverOptions; return_all=true)

            f_f = LLOutputs_f.cl

            dcldX_i[:, ii] = (f_f - f_i) * idh

            ptVec[ii] -= dh
        end

        # writedlm("dcldX_i-$(mode).csv", dcldX_i, ',')

        # ************************************************
        #     Second time with perturbed angle of attack
        # ************************************************

        LLOutputs_i, _, _ = compute_cla_API(ptVec, nodeConn, appendageParams_da, appendageOptions, solverOptions; return_all=true)
        f_i = LLOutputs_i.cl
        for ii in eachindex(ptVec)
            ptVec[ii] += dh

            LLOutputs_f, _, _ = compute_cla_API(ptVec, nodeConn, appendageParams_da, appendageOptions, solverOptions; return_all=true)
            f_f = LLOutputs_f.cl
            dcldX_f[:, ii] = (f_f - f_i) * idh

            ptVec[ii] -= dh
        end
        # writedlm("dcldX_f-$(mode).csv", dcldX_f, ',')


    elseif uppercase(mode) == "IMPLICIT"
        function compute_directMatrix(∂r∂u, ∂r∂xPt)

            Φ = ∂r∂u \ ∂r∂xPt
            return Φ
        end
        # ************************************************
        #     First time with current converged solution
        # ************************************************

        # println("∂r∂Γ") # 2 sec, so it's fast
        ∂r∂Γ = LiftingLine.compute_∂r∂Γ(Gconv_i, ptVec, nodeConn, appendageParams, appendageOptions, solverOptions)

        # println("∂r∂Xpt") # ACCELERATE THIS!!?
        # Takes about 4 sec in pure julia and about 20sec from python
        ∂r∂xPt = LiftingLine.compute_∂r∂Xpt(Gconv_i, ptVec, nodeConn, appendageParams, appendageOptions, solverOptions;
            # mode="FAD",
            mode="FiDi", # fastest
        )

        ∂cl∂Γ = diagm(2 * LLOutputs_i.cl ./ LLOutputs_i.Γdist)
        ∂cl∂X = zeros(npt_wing, length(ptVec)) # There's no dependence

        Φ = compute_directMatrix(∂r∂Γ, ∂r∂xPt)
        dcldX_i = ∂cl∂X - ∂cl∂Γ * Φ


        # ************************************************
        #     Second time with perturbed angle of attack
        # ************************************************

        ∂r∂Γ = LiftingLine.compute_∂r∂Γ(Gconv_f, ptVec, nodeConn, appendageParams_da, appendageOptions, solverOptions)

        ∂r∂xPt = LiftingLine.compute_∂r∂Xpt(Gconv_f, ptVec, nodeConn, appendageParams_da, appendageOptions, solverOptions)
        ∂cl∂Γ = diagm(2 * LLOutputs_f.cl ./ LLOutputs_f.Γdist)

        Φ = compute_directMatrix(∂r∂Γ, ∂r∂xPt)
        dcldX_f = ∂cl∂X - ∂cl∂Γ * Φ

    end

    dcladXpt = (dcldX_f - dcldX_i) ./ Δα

    return dcladXpt
end

function compute_outputs(Gconv, TV_influence, FlowCond, LLMesh, LLNLParams)
    """
    """

    Gi = reshape(Gconv, 1, size(Gconv)...) # now it's a (1, npt) matrix
    Gjvji = TV_influence .* Gi
    Gjvjix = TV_influence[XDIM, :, :] * Gconv
    Gjvjiy = TV_influence[YDIM, :, :] * Gconv
    #   TODO: might come other places too NOTE: Because I use Z as vertical, the influences are negative for ZDIM because the axes point spanwise in the opposite direction
    Gjvjiz = -TV_influence[ZDIM, :, :] * Gconv
    Gjvji = cat(Gjvjix, Gjvjiy, Gjvjiz, dims=2)
    Gjvji = permutedims(Gjvji, [2, 1])
    u∞ = repeat(reshape(FlowCond.uvec, 3, 1), 1, LLMesh.npt_wing)

    ui = Gjvji .+ u∞ # Local velocities (nondimensional)

    ζi = LLMesh.sectionVectors
    dAi = reshape(LLMesh.sectionAreas, 1, size(LLMesh.sectionAreas)...)
    ux, uy, uz = FlowCond.uvec

    # This is the Biot--Savart law but nondimensional
    # fi = 2 | ( ui ) × ζi| Gi dAi / SRef
    #   TODO: might come other places too NOTE: Because I use Z as vertical, the influences are negative for ZDIM because the axes point spanwise in the opposite direction
    # uicrossζi = -cross.(eachcol(ui), eachcol(ζi))
    # uicrossζi = hcat(uicrossζi...) # now it's a (3, npt) matrix

    uicrossζi_z = Zygote.Buffer(zeros(Number, 3, LLMesh.npt_wing))
    for ii in 1:LLMesh.npt_wing
        uicrossζi_z[:, ii] = -myCrossProd(ui[:, ii], ζi[:, ii])
    end
    uicrossζi = copy(uicrossζi_z)

    coeff = 2.0 / LLMesh.SRef
    NondimForces = coeff * (uicrossζi .* Gi) .* dAi

    # Integrated = 2 Σ ( u∞ + Gⱼvⱼᵢ ) x ζᵢ * Gᵢ * dAᵢ / SRef
    IntegratedForces = vec(coeff * sum((uicrossζi .* Gi) .* dAi, dims=2))
    # These integrated forces are about the origin

    Γdist = Gconv * FlowCond.Uinf # dimensionalize the circulation distribution
    # Forces = NondimForces .* LLMesh.SRef * 0.5 * ϱ * FlowCond.Uinf^2 # dimensionalize the forces
    # println(Γdist)
    cmvec = compute_cm_LE(Gconv; solverParams=LLNLParams)

    # --- Dimensional forces ---
    Γi = Gi * FlowCond.Uinf
    Γjvji = TV_influence .* Γi
    Γjvjix = TV_influence[XDIM, :, :] * Γdist
    Γjvjiy = TV_influence[YDIM, :, :] * Γdist
    #   TODO: might come other places too NOTE: Because I use Z as vertical, the influences are negative for ZDIM because the axes point spanwise in the opposite direction
    Γjvjiz = -TV_influence[ZDIM, :, :] * Γdist
    Γjvji = cat(Γjvjix, Γjvjiy, Γjvjiz, dims=2)
    Γjvji = permutedims(Γjvji, [2, 1])
    U∞ = repeat(reshape(FlowCond.Uinfvec, 3, 1), 1, LLMesh.npt_wing)

    Ui = Γjvji .+ U∞ # Local velocities
    Uicrossdli = -cross.(eachcol(Ui), eachcol(ζi))
    Uicrossdli = hcat(Uicrossdli...) # now it's a (3, npt) matrix
    DimForces = FlowCond.rhof * (Uicrossdli .* Γi) .* dAi

    # --- Vortex core viscous correction ---
    if LLMesh.rc != 0
        println("Vortex core viscous correction not implemented yet")
    end

    # --- Final outputs ---
    CL = -IntegratedForces[XDIM] * uz +
         IntegratedForces[ZDIM] * ux / (ux^2 + uz^2)

    CDi = IntegratedForces[XDIM] * ux +
          IntegratedForces[YDIM] * uy +
          IntegratedForces[ZDIM] * uz
    CS = (
        -IntegratedForces[XDIM] * ux * uy -
        IntegratedForces[ZDIM] * uz * uy +
        IntegratedForces[YDIM] * (uz^2 + ux^2)
    ) / √(ux^2 * uy^2 + uz^2 * uy^2 + (uz^2 + ux^2)^2)

    # --- Compute the lift curve slope ---
    clvec = 2 * Gconv ./ LLMesh.localChordsCtrl

    return DimForces, Γdist, clvec, cmvec, IntegratedForces, CL, CDi, CS
end

function compute_TVinfluences(FlowCond, LLMesh)
    """
    Outputs
    -------
    TV_influence : array_like (3, npt_wing, npt_wing)
        Influence matrix for the lifting line system
    """
    # ---------------------------
    #   Calculate influence matrix
    # ---------------------------
    uinf = reshape(FlowCond.uvec, 3, 1, 1)
    uinfMat = repeat(uinf, 1, LLMesh.npt_wing, LLMesh.npt_wing) # end up with size (3, npt_wing, npt_wing)

    P1 = LLMesh.wing_joint_xyz_eff[:, :, 2:end]
    P2 = LLMesh.wing_xyz_eff[:, :, 2:end]
    P3 = LLMesh.wing_xyz_eff[:, :, 1:end-1]
    P4 = LLMesh.wing_joint_xyz_eff[:, :, 1:end-1]

    ctrlPts = reshape(LLMesh.collocationPts, size(LLMesh.collocationPts)..., 1)
    ctrlPtMat = repeat(ctrlPts, 1, 1, LLMesh.npt_wing) # end up with size (3, npt_wing, npt_wing)

    # Mask for the bound segment (npt_wing x npt_wing)
    bound_mask = ones(LLMesh.npt_wing, LLMesh.npt_wing) - diagm(ones(LLMesh.npt_wing))

    # --- TODO: these routines will eventually need to be generalized to work with dihedral wings without relying on a small dz approximation ---
    influence_semiinfa = compute_straightSemiinfinite(P1, uinfMat, ctrlPtMat, LLMesh.rc)
    influence_straightsega = compute_straightSegment(P1, P2, ctrlPtMat, LLMesh.rc)
    influence_straightsegb = compute_straightSegment(P2, P3, ctrlPtMat, LLMesh.rc) .* reshape(bound_mask, 1, size(bound_mask)...)
    influence_straightsegc = compute_straightSegment(P3, P4, ctrlPtMat, LLMesh.rc)
    influence_semiinfb = compute_straightSemiinfinite(P4, uinfMat, ctrlPtMat, LLMesh.rc)


    TV_influence = -influence_semiinfa +
                   influence_straightsega +
                   influence_straightsegb +
                   influence_straightsegc +
                   influence_semiinfb
    return TV_influence
end

function compute_LLresiduals(G; solverParams=nothing)
    """
    Nonlinear , nondimensional lifting - line equation .
    Parameters
    ----------
    G : vector
    Circulation distribution normalized by the freestream velocity
    magnitude.

    Returns
    -------
    R : array_like
    Array of the residuals between the lift values predicted from
    section properties and from circulation.
    """

    if isnothing(solverParams)
        println("WARNING: YOU NEED TO PASS IN SOLVER PARAMETERS")
    end

    TV_influence = solverParams.TV_influence
    LLSystem = solverParams.LLSystem
    Airfoils = solverParams.Airfoils
    AirfoilInfluences = solverParams.AirfoilInfluences
    FlowCond = solverParams.FlowCond
    ζi = LLSystem.sectionVectors


    # This is a (3 , npt, npt) × (npt,) multiplication
    # PYTHON: _Vi = TV_influence * G .+ transpose(LLSystem.uvec)
    uix = TV_influence[XDIM, :, :] * G .+ FlowCond.uvec[XDIM]
    #   TODO: might come other places too NOTE: Because I use Z as vertical, the influences are negative for ZDIM because the axes point spanwise in the opposite direction
    uiy = TV_influence[YDIM, :, :] * G .+ FlowCond.uvec[YDIM]
    uiz = -TV_influence[ZDIM, :, :] * G .+ FlowCond.uvec[ZDIM]
    ui = cat(uix, uiy, uiz, dims=2)
    ui = permutedims(ui, [2, 1])


    # Do a curve fit on aero props
    # if self._aero_approx:
    # _CL = self._lift_from_aero(*self._aero_properties, self.local_sweep_ctrl, self.Vinf * _Vi, self.Vinf)
    # else:
    # Actually solve VPM for each local velocity c
    Ui = FlowCond.Uinf * (ui) # dimensionalize the local velocities
    # println("Ui: $(Ui)\n") # OK

    hcRatio = FlowCond.depth ./ LLSystem.localChordsCtrl

    c_l::Vector{Number} = [
        solve_VPM(Airfoils[ii], AirfoilInfluences[ii], V_local, 1.0, FlowCond.Uinf, hcRatio[ii])[1]
        for (ii, V_local) in enumerate(eachcol(Ui))
    ] # remember to only grab CL out of VPM solve

    ui_cross_ζi = cross.(eachcol(ui), eachcol(ζi)) # this gives a vector of vectors, not a matrix, so we need double indexing --> [][]
    ui_cross_ζi = hcat(ui_cross_ζi...) # now it's a (3, npt) matrix
    ui_cross_ζi_mag = .√(ui_cross_ζi[XDIM, :] .^ 2 + ui_cross_ζi[YDIM, :] .^ 2 + ui_cross_ζi[ZDIM, :] .^ 2)


    dFimag = 2.0 * ui_cross_ζi_mag .* G

    return dFimag - c_l
end

function compute_LLresJacobian(Gi; solverParams, mode="Analytic")
    """
    Compute the Jacobian of the nonlinear, nondimensional lifting line equation

    Inputs:
    -------
    Gi - Circulation distribution normalized by freestream velocity Γ / Uinf

    Returns:
    --------
    J - Jacobian matrix, matrix of partial derivatives ∂r/∂G for
        r(G) = Nondim LL eqn

    """

    if uppercase(mode) == "ANALYTIC" # After many hours of debugging, it matches Python but still doesn't converge...robustness issue

        TV_influence = solverParams.TV_influence
        LLSystem = solverParams.LLSystem
        LLHydro = solverParams.LLHydro
        # Airfoils = solverParams.Airfoils
        # AirfoilInfluences = solverParams.AirfoilInfluences
        FlowCond = solverParams.FlowCond
        # ζi = LLSystem.sectionVectors
        vji = TV_influence

        # (u∞ + Σ Gj vji)
        uix = -vji[XDIM, :, :] * Gi .+ FlowCond.uvec[XDIM] # negated...
        uiy = -vji[YDIM, :, :] * Gi .+ FlowCond.uvec[YDIM] # negated...
        uiz = -vji[ZDIM, :, :] * Gi .+ FlowCond.uvec[ZDIM] # negated...


        ui = cat(uix, uiy, uiz, dims=2)
        ui = permutedims(ui, [2, 1])

        ζ = LLSystem.sectionVectors
        # 3d array of ζ
        ζArr = repeat(reshape(ζ, size(ζ)..., 1), 1, 1, size(ζ, 2))
        #   TODO: might come other places too NOTE: Because I use Z as vertical, the influences are negative for ZDIM because the axes point spanwise in the opposite direction
        uxy = -cross.(eachcol(ui), eachcol(ζ))
        uxy = hcat(uxy...) # now it's a (3, npt) matrix
        uxy_norm = .√(uxy[XDIM, :] .^ 2 + uxy[YDIM, :] .^ 2 + uxy[ZDIM, :] .^ 2)

        vxy = cross3D(vji, ζArr)

        # This is downwash contribution
        uxyvxy_xcomp = uxy[XDIM, :] .* vxy[XDIM, :, :]
        uxyvxy_ycomp = uxy[YDIM, :] .* vxy[YDIM, :, :]
        uxyvxy_zcomp = uxy[ZDIM, :] .* vxy[ZDIM, :, :]
        uxzdotvxz = uxyvxy_xcomp .+ uxyvxy_ycomp .+ uxyvxy_zcomp
        numerator = 2.0 * uxzdotvxz .* Gi
        J = numerator ./ uxy_norm .+ 2.0 * diagm(uxy_norm)

        # Along span
        Λ = LLSystem.local_sweeps_ctrl

        _Cs = cos.(Λ)
        _Ss = sin.(Λ)
        αs = atan_cs_safe.(uiz, uix)
        βs = atan_cs_safe.(uiy, uix)
        _aL = atan_cs_safe.(uiz, uix .* _Cs .+ uiy .* _Ss) # GOOD
        _aLMat = reshape(_aL, size(_aL)..., 1)
        _bL = βs .- Λ

        uixMat = reshape(uix, size(uix)..., 1)
        uiyMat = reshape(uiy, size(uiy)..., 1)
        uizMat = reshape(uiz, size(uiz)..., 1)
        _CsMat = reshape(_Cs, size(_Cs)..., 1)
        _SsMat = reshape(_Ss, size(_Ss)..., 1)
        uixviz = uixMat .* (-vji[ZDIM, :, :])
        uizvix = -(uizMat .* vji[XDIM, :, :])
        num_da = uixviz .- uizvix
        denom_da = uixMat .^ 2 .+ uizMat .^ 2
        _da = num_da ./ denom_da

        uixvy = uixMat .* (-vji[YDIM, :, :])
        uiyvx = -uiyMat .* vji[XDIM, :, :]
        num_db = uixvy .- uiyvx
        denom_db = uixMat .^ 2 + uiyMat .^ 2
        _db = num_db ./ denom_db

        uixcos = uixMat .* _CsMat
        uiysin = uiyMat .* _SsMat
        firstTerm_daL = (uixcos .+ uiysin) .* (-vji[ZDIM, :, :])
        uizvixcos = uizvix .* _CsMat
        uizviysin = uizMat .* (-vji[YDIM, :, :]) .* _SsMat
        secondTerm_daL = uizvixcos .+ uizviysin
        denom_daL = uixMat .^ 2 .+ (uixcos .+ uiysin) .^ 2
        _daL = (firstTerm_daL .- secondTerm_daL) ./ denom_daL # OK

        _Ca = cos.(αs)
        _Sa = sin.(αs)
        _Cb = cos.(βs)
        _Sb = sin.(βs)
        SaSquared = _Sa .^ 2
        SbSquared = _Sb .^ 2
        _CaL = cos.(_aL)
        _SaL = sin.(_aL)
        SaLSquared = _SaL .^ 2
        _CbL = cos.(_bL)
        _SbL = sin.(_bL)
        SbLSquared = _SbL .^ 2
        _Rn = .√(_Ca .^ 2 .* _CbL .^ 2 .+ SaSquared .* _Cb .^ 2)
        _Rd = .√(1.0 .- _Sa .^ 2 .* SbSquared)
        iRd = 1.0 ./ _Rd
        iRdSquared = iRd .^ 2
        _RLd = .√(1.0 .- SaLSquared .* SbLSquared)
        _R = _Rn .* iRd
        _RMat = reshape(_R, size(_R)..., 1)
        _RL = _CbL ./ _RLd
        _RLMat = reshape(_RL, size(_RL)..., 1)

        firstTermdR = reshape((_Sa .* _Ca .* (SbSquared .* _Rn .* iRdSquared .+ (_Cb .^ 2 .- _CbL .^ 2) ./ _Rn) ./ _Rd), size(_Sa)..., 1)
        secondTermdR = reshape((SaSquared .* _Sb .* _Cb .* _Rn .* iRdSquared .- (_Ca .^ 2 .* _SbL .* _CbL .+ SaSquared .* _Sb .* _Cb) ./ _Rn) .* iRd, size(_Sa)..., 1)

        _dR = firstTermdR .* _da .+ secondTermdR .* _db # OK

        firstTerm_dRL = reshape(_SaL .* _CaL .* _SbL .^ 2 .* _CbL ./ (_RLd .^ 3), size(_SaL)..., 1)
        secondTerm_dRL = reshape(_CaL .^ 2 .* _SbL ./ (_RLd .^ 3), size(_SaL)..., 1)

        _dRL = firstTerm_dRL .* _daL .- secondTerm_dRL .* _db # OK
        HydroProps = [compute_hydroProperties(sweep, LLHydro.airfoil_xy, LLHydro.airfoil_ctrl_xy)[1] for sweep in Λ]
        _CLa = [HydroProps[ii].airfoil_CLa for (ii, _) in enumerate(Λ)]
        _aL0 = [HydroProps[ii].airfoil_aL0 for (ii, _) in enumerate(Λ)]
        _CLaMat = reshape(_CLa, size(_CLa)..., 1)
        _aL0Mat = reshape(_aL0, size(_aL0)..., 1)

        _dCL = _dR .* _RLMat .* _CLaMat .* (_aLMat .- _aL0Mat) .+ _RMat .* _dRL .* _CLaMat .* (_aLMat .- _aL0Mat) .+ _RMat .* _RLMat .* _CLaMat .* _daL

        J = J .- _dCL
        # println("J: $(J[end,:])") # OK
        # println("\ndCL:")
        # show(stdout, "text/plain", J)
        # println(forceerror)
    elseif mode == "CS" # slow as hell but works
        dh = 1e-100
        ∂r∂G = zeros(DTYPE, length(Gi), length(Gi))

        GiCS = complex(copy(Gi))
        for ii in eachindex(Gi)
            GiCS[ii] += 1im * dh
            r_f = compute_LLresiduals(GiCS; solverParams=solverParams)
            GiCS[ii] -= 1im * dh
            ∂r∂G[:, ii] = imag(r_f) / dh
        end
        J = ∂r∂G
    elseif mode == "FiDi" # currently the best

        # backend = AD.FiniteDifferencesBackend(forward_fdm(2, 1))
        # J, = AD.jacobian(backend, x -> compute_LLresiduals(x; solverParams=solverParams), Gi)

        dh = 1e-4
        ∂r∂G = zeros(DTYPE, length(Gi), length(Gi))
        ∂r∂G_z = Zygote.Buffer(∂r∂G)
        r_i = compute_LLresiduals(Gi; solverParams=solverParams)
        for ii in eachindex(Gi)
            ChainRulesCore.ignore_derivatives(Gi[ii] += dh)
            r_f = compute_LLresiduals(Gi; solverParams=solverParams)
            ChainRulesCore.ignore_derivatives(Gi[ii] -= dh)
            # ∂r∂G[:, ii] = (r_f - r_i) / dh
            ∂r∂G_z[:, ii] = (r_f - r_i) / dh
            # println("r:")
            # println(r_f)
            # println("r_i:")
            # println(r_i)
        end
        # J = ∂r∂G
        J = copy(∂r∂G_z)
    elseif mode == "RAD" # not working

        backend = AD.ZygoteBackend()
        J, = AD.jacobian(backend, x -> compute_LLresiduals(x; solverParams=solverParams), Gi)

    else
        println("Mode not implemented yet")
    end

    return J
end

function setup_solverparams(xPt, nodeConn, idxTip, displCol, appendageOptions, appendageParams, solverOptions)
    """
    This is a convenience function that sets up the solver parameters for the lifting line algorithm from xPt
    """

    LECoords, TECoords = repack_coords(xPt, 3, length(xPt) ÷ 3)
    midchords, chordVec, spanwiseVectors, sweepAng = compute_1DPropsFromGrid(LECoords, TECoords, nodeConn, idxTip; appendageOptions=appendageOptions, appendageParams=appendageParams)

    α0 = appendageParams["alfa0"]
    β0 = appendageParams["beta"]
    rake = appendageParams["rake"]
    depth0 = appendageParams["depth0"]

    airfoilXY, airfoilCtrlXY, npt_wing, npt_airfoil, rootChord, TR, Uvec, options = initialize_LL(α0, β0, rake, sweepAng, chordVec, depth0, appendageOptions, solverOptions)
    LLSystem, FlowCond, LLHydro, Airfoils, AirfoilInfluences = setup(Uvec, sweepAng, rootChord, TR, midchords, displCol;
        npt_wing=npt_wing,
        npt_airfoil=npt_airfoil,
        rhof=solverOptions["rhof"],
        # airfoilCoordFile=airfoilCoordFile,
        airfoil_ctrl_xy=airfoilCtrlXY,
        airfoil_xy=airfoilXY,
        options=@ignore_derivatives(options),
    )

    TV_influence = compute_TVinfluences(FlowCond, LLSystem)

    # --- Pack up parameters for the NL solve ---
    solverParams = LiftingLineNLParams(TV_influence, LLSystem, LLHydro, FlowCond, Airfoils, AirfoilInfluences)

    return solverParams, FlowCond
end

# function compute_∂cdi∂Γ(Gconv, LLMesh, FlowCond)

#     function compute_cdi(Gconv)
#         # ---------------------------
#         #   Calculate influence matrix
#         # ---------------------------
#         TV_influence = compute_TVinfluences(FlowCond, LLMesh)

#         ux, uy, uz = FlowCond.uvec
#         ζi = LLMesh.sectionVectors
#         dAi = reshape(LLMesh.sectionAreas, 1, size(LLMesh.sectionAreas)...)


#         Gi = reshape(Gconv, 1, size(Gconv)...) # now it's a (1, npt) matrix
#         Gjvji = TV_influence .* Gi
#         Gjvjix = TV_influence[XDIM, :, :] * Gconv
#         Gjvjiy = TV_influence[YDIM, :, :] * Gconv
#         Gjvjiz = -TV_influence[ZDIM, :, :] * Gconv
#         Gjvji = cat(Gjvjix, Gjvjiy, Gjvjiz, dims=2)
#         Gjvji = permutedims(Gjvji, [2, 1])
#         u∞ = repeat(reshape(FlowCond.uvec, 3, 1), 1, LLMesh.npt_wing)

#         ui = Gjvji .+ u∞ # Local velocities (nondimensional)

#         # This is the Biot--Savart law but nondimensional
#         # fi = 2 | ( ui ) × ζi| Gi dAi / SRef
#         uicrossζi = -cross.(eachcol(ui), eachcol(ζi))
#         uicrossζi = hcat(uicrossζi...) # now it's a (3, npt) matrix
#         coeff = 2.0 / LLMesh.SRef

#         # Integrated = 2 Σ ( u∞ + Gⱼvⱼᵢ ) x ζᵢ * Gᵢ * dAᵢ / SRef
#         IntegratedForces = vec(coeff * sum((uicrossζi .* Gi) .* dAi, dims=2))


#         # --- Final outputs ---
#         CDi = IntegratedForces[XDIM] * ux +
#               IntegratedForces[YDIM] * uy +
#               IntegratedForces[ZDIM] * uz
#         return CDi
#     end

#     backend = AD.ReverseDiffBackend()
#     ∂cdi∂G, = AD.gradient(backend, x -> compute_cdi(x), Gconv)
#     ∂cdi∂Γ = ∂cdi∂G / FlowCond.Uinf

#     # Compares well with finite difference 2024-12-07
#     # backend = AD.FiniteDifferencesBackend(forward_fdm(2, 1))
#     # ∂cdi∂G_FD, = AD.gradient(backend, x -> compute_cdi(x), Gconv)
#     # println("∂cdi∂Γ: $(∂cdi∂Γ)")
#     # println("∂cdi∂Γ_FD: $(∂cdi∂Γ_FD)")

#     return ∂cdi∂Γ
# end

function compute_∂I∂G(Gconv, LLMesh, FlowCond, LLNLParams, solverOptions; mode="FAD")

    NFORCES = 3
    NFORCECOEFFS = 3
    NQUANTS = 1
    outputVector = zeros(NFORCES + NFORCECOEFFS + 1 + 3 * NPT_WING * NQUANTS + NPT_WING)
    ∂I∂G = zeros(DTYPE, length(outputVector), length(Gconv))

    function compute_outputsFromGConv(Gconv)
        TV_influence = compute_TVinfluences(FlowCond, LLMesh)
        DimForces, Γdist, clvec, cmvec, IntegratedForces, CL, CDi, CS = compute_outputs(Gconv, TV_influence, FlowCond, LLMesh, LLNLParams)

        ksclmax = compute_KS(clvec, solverOptions["rhoKS"])

        # Since this is a matrix, it needs to be transposed and then unrolled so that the order matches what python needs (this is sneaky)
        outputvector = vcat(IntegratedForces[XDIM], IntegratedForces[YDIM], IntegratedForces[ZDIM], CL, CDi, CS, ksclmax, vec(transpose(DimForces)), clvec)

        return outputvector
    end

    if uppercase(mode) == "FAD"
        # backend = AD.ReverseDiffBackend()
        backend = AD.ForwardDiffBackend()
        ∂I∂G, = AD.jacobian(backend, x -> compute_outputsFromGConv(x), Gconv)

    elseif uppercase(mode) == "FIDI"
        # Compares well with finite difference 
        backend = AD.FiniteDifferencesBackend(forward_fdm(2, 1))
        ∂I∂G, = AD.jacobian(backend, x -> compute_outputsFromGConv(x), Gconv)
    end

    return ∂I∂G
end

function compute_∂r∂Γ(Gconv, ptVec, nodeConn, appendageParams, appendageOptions, solverOptions)

    LECoords, _ = repack_coords(ptVec, 3, length(ptVec) ÷ 3)
    idxTip = get_tipnode(LECoords)
    solverParams, FlowCond = setup_solverparams(ptVec, nodeConn, idxTip, appendageOptions, appendageParams, solverOptions)

    ∂r∂G = LiftingLine.compute_LLresJacobian(Gconv; solverParams=solverParams, mode="CS")
    ∂r∂Γ = ∂r∂G / FlowCond.Uinf

    return ∂r∂Γ
end

function compute_∂r∂Xpt(Gconv, ptVec, nodeConn, displCol, appendageParams, appendageOptions, solverOptions; mode="FiDi")


    LECoords, _ = repack_coords(ptVec, 3, length(ptVec) ÷ 3)
    idxTip = get_tipnode(LECoords)

    function compute_resFromXpt(xPt, xDisplCol::AbstractVector)

        displCol_in = reshape(xDisplCol, size(displCol)...)

        solverParams, _ = setup_solverparams(xPt, nodeConn, idxTip, displCol_in, appendageOptions, appendageParams, solverOptions)

        resVec = compute_LLresiduals(Gconv; solverParams=solverParams)
        return resVec
    end

    displVec = vec(displCol)

    # ************************************************
    #     Finite difference
    # ************************************************
    if uppercase(mode) == "FIDI"
        ∂r∂Xpt = zeros(DTYPE, length(Gconv), length(ptVec))
        ∂r∂Xdispl = zeros(DTYPE, length(Gconv), length(displCol))
        dh = 1e-4

        resVec_i = compute_resFromXpt(ptVec, displVec) # initialize the solver

        # @inbounds begin # no speedup
        for ii in eachindex(ptVec)
            ptVec[ii] += dh

            resVec_f = compute_resFromXpt(ptVec, displVec)

            ptVec[ii] -= dh

            ∂r∂Xpt[:, ii] = (resVec_f - resVec_i) / dh
        end

        for ii in eachindex(displVec)
            displVec[ii] += dh

            resVec_f = compute_resFromXpt(ptVec, displVec)

            displVec[ii] -= dh

            ∂r∂Xdispl[:, ii] = (resVec_f - resVec_i) / dh

        end
        # end
    elseif uppercase(mode) == "CS" # does not work
        dh = 1e-100

        ptVecCS = complex(copy(ptVec))

        for ii in eachindex(ptVec)
            ptVecCS[ii] += 1im * dh
            resVec_f = compute_resFromXpt(ptVecCS)
            ptVecCS[ii] -= 1im * dh
            ∂r∂Xpt[:, ii] = imag(resVec_f) / dh
        end
    elseif uppercase(mode) == "RAD" # It's broken

        backend = AD.ReverseDiffBackend() # stack overflow errors?
        # backend = AD.ZygoteBackend() # Broken and does not work without buffering over VPM solve
        ∂r∂Xpt, = AD.jacobian(backend, x -> compute_resFromXpt(x), ptVec)

    elseif uppercase(mode) == "FAD"
        backend = AD.ForwardDiffBackend()
        # ∂r∂Xpt, = AD.jacobian(backend, (xPt, xDisplCol) -> compute_resFromXpt(xPt, xDisplCol), ptVec, vec(displCol))
        ∂r∂Xpt = ForwardDiff.jacobian((xPt) -> compute_resFromXpt(xPt, displVec), ptVec)
        ∂r∂Xdispl = ForwardDiff.jacobian((xDisplCol) -> compute_resFromXpt(ptVec, xDisplCol), displVec)

    end

    return ∂r∂Xpt, ∂r∂Xdispl
end

function compute_∂I∂Xpt(Gconv::AbstractVector, ptVec, nodeConn, displCol, appendageParams, appendageOptions, solverOptions; mode="FiDi")
    """
    Compute cost function Jacobian
    """

    NFORCES = 3
    NFORCECOEFFS = 3
    NQUANTS = 1
    outputVector = zeros(NFORCES + NFORCECOEFFS + 1 + 3 * NPT_WING * NQUANTS + NPT_WING)
    LECoords, _ = repack_coords(ptVec, 3, length(ptVec) ÷ 3)
    idxTip = get_tipnode(LECoords)

    function compute_OutputFromXpt(xPt, xDisplCol::AbstractVector)

        displCol_in = transpose(reshape(xDisplCol, length(xDisplCol) ÷ 6, 6)) # this is the correct order

        solverParams, FlowCond = setup_solverparams(xPt, nodeConn, idxTip, displCol_in, appendageOptions, appendageParams, solverOptions)

        TV_influence = solverParams.TV_influence
        LLMesh = solverParams.LLSystem

        DimForces, Γdist, clvec, cmvec, IntegratedForces, CL, CDi, CS = compute_outputs(Gconv, TV_influence, FlowCond, LLMesh, solverParams)

        ksclmax = compute_KS(clvec, solverOptions["rhoKS"])

        # THIS ORDER MATTER. Check CostFuncsInOrder variable
        # Since this is a matrix, it needs to be transposed and then unrolled so that the order matches what python needs (this is sneaky)
        outputVector = vcat(IntegratedForces[XDIM], IntegratedForces[YDIM], IntegratedForces[ZDIM], CL, CDi, CS, ksclmax, vec(transpose(DimForces)), clvec)

        return outputVector
    end

    # Since this is a matrix, it needs to be transposed and then unrolled so that the order matches what python needs (this is sneaky)
    # displCol is of shape (6, NPT_WING)
    # We need to make sure it is ordered such that we loop over NPT_WING first, then the 6 elements
    displVec = vec(transpose(displCol))

    # ************************************************
    #     Finite difference
    # ************************************************
    if uppercase(mode) == "FIDI"
        ∂I∂Xpt = zeros(DTYPE, length(outputVector), length(ptVec))
        ∂I∂Xdispl = zeros(DTYPE, length(outputVector), length(displCol))
        dh = 1e-4

        f_i = compute_OutputFromXpt(ptVec, displVec)

        for ii in eachindex(ptVec)
            ptVec[ii] += dh

            f_f = compute_OutputFromXpt(ptVec, displVec)

            ptVec[ii] -= dh

            ∂I∂Xpt[:, ii] = (f_f - f_i) / dh
        end
        for ii in eachindex(displVec)
            displVec[ii] += dh

            f_f = compute_OutputFromXpt(ptVec, displVec)

            displVec[ii] -= dh

            ∂I∂Xdispl[:, ii] = (f_f - f_i) / dh
        end
    elseif uppercase(mode) == "CS" # broken right now

        dh = 1e-100

        ptVecCS = complex(copy(ptVec))
        for ii in eachindex(ptVec)
            ptVecCS[ii] += 1im * dh

            f_f = compute_OutputFromXpt(ptVecCS)

            ptVecCS[ii] -= 1im * dh

            ∂I∂Xpt[:, ii] = imag(f_f) / dh
        end

    elseif uppercase(mode) == "RAD" # not working
        backend = AD.ReverseDiffBackend()
        # backend = AD.ZygoteBackend()
        ∂I∂Xpt, = AD.jacobian(backend, x -> compute_OutputFromXpt(x), ptVec)
        println("shape", size(∂I∂Xpt))
    elseif uppercase(mode) == "FAD"
        backend = AD.ForwardDiffBackend()


        ∂I∂Xpt, = AD.jacobian(backend, xPt -> compute_OutputFromXpt(xPt, displVec), ptVec)
        ∂I∂Xdispl, = AD.jacobian(backend, xDispl -> compute_OutputFromXpt(ptVec, xDispl), displVec)
    end

    # println("writing ∂I∂Xpt-$(mode).csv")
    # for ii in eachindex(outputVector)
    #     
    #     writedlm("∂I∂Xpt-$(ii)-$(mode).csv", ∂I∂Xpt[ii, :], ",")
    # end

    return ∂I∂Xpt, ∂I∂Xdispl
end

function compute_∂cdi∂Xpt(Gconv, ptVec, nodeConn, appendageParams, appendageOptions, solverOptions; mode="FiDi")

    ∂cdi∂Xpt = zeros(DTYPE, 1, length(ptVec))
    LECoords, _ = repack_coords(ptVec, 3, length(ptVec) ÷ 3)
    idxTip = get_tipnode(LECoords)
    function compute_cdifromxpt(xPt)

        solverParams, FlowCond = setup_solverparams(xPt, nodeConn, idxTip, appendageOptions, appendageParams, solverOptions)
        TV_influence = solverParams.TV_influence
        LLMesh = solverParams.LLSystem

        ux, uy, uz = FlowCond.uvec
        ζi = LLMesh.sectionVectors
        dAi = reshape(LLMesh.sectionAreas, 1, size(LLMesh.sectionAreas)...)

        Gi = reshape(Gconv, 1, size(Gconv)...) # now it's a (1, npt) matrix
        Gjvji = TV_influence .* Gi
        Gjvjix = TV_influence[XDIM, :, :] * Gconv
        Gjvjiy = TV_influence[YDIM, :, :] * Gconv
        Gjvjiz = -TV_influence[ZDIM, :, :] * Gconv
        Gjvji = cat(Gjvjix, Gjvjiy, Gjvjiz, dims=2)
        Gjvji = permutedims(Gjvji, [2, 1])
        u∞ = repeat(reshape(FlowCond.uvec, 3, 1), 1, LLMesh.npt_wing)

        ui = Gjvji .+ u∞ # Local velocities (nondimensional)

        # This is the Biot--Savart law but nondimensional
        # fi = 2 | ( ui ) × ζi| Gi dAi / SRef
        uicrossζi = -cross.(eachcol(ui), eachcol(ζi))
        uicrossζi = hcat(uicrossζi...) # now it's a (3, npt) matrix
        coeff = 2.0 / LLMesh.SRef

        # Integrated = 2 Σ ( u∞ + Gⱼvⱼᵢ ) x ζᵢ * Gᵢ * dAᵢ / SRef
        IntegratedForces = vec(coeff * sum((uicrossζi .* Gi) .* dAi, dims=2))

        # --- Final outputs ---
        CDi = IntegratedForces[XDIM] * ux +
              IntegratedForces[YDIM] * uy +
              IntegratedForces[ZDIM] * uz

        return CDi
    end
    # ************************************************
    #     Finite difference
    # ************************************************
    if uppercase(mode) == "FIDI"
        dh = 1e-4
        CDi_i = compute_cdifromxpt(ptVec)

        for ii in eachindex(ptVec)
            ptVec[ii] += dh

            CDi_f = compute_cdifromxpt(ptVec)

            ptVec[ii] -= dh

            ∂cdi∂Xpt[1, ii] = (CDi_f - CDi_i) / dh
        end
    elseif uppercase(mode) == "RAD"
        backend = AD.ReverseDiffBackend()
        ∂cdi∂Xpt, = AD.jacobian(backend, x -> compute_cdifromxpt(x), ptVec)
    elseif uppercase(mode) == "FAD"
        backend = AD.ForwardDiffBackend()
        ∂cdi∂Xpt, = AD.jacobian(backend, x -> compute_cdifromxpt(x), ptVec)
    end

    return ∂cdi∂Xpt
end

function compute_∂collocationPt∂Xpt(ptVec, nodeConn, appendageParams, appendageOptions, solverOptions; mode="FAD")

    ∂collocationPt∂Xpt = zeros(DTYPE, NPT_WING * 3, length(ptVec))

    LECoords, _ = repack_coords(ptVec, 3, length(ptVec) ÷ 3)
    idxTip = get_tipnode(LECoords)

    function compute_collocationFromXpt(xPt)
        solverParams, _ = setup_solverparams(xPt, nodeConn, idxTip, zeros(6, NPT_WING), appendageOptions, appendageParams, solverOptions)

        # Since this is a matrix, it needs to be transposed and then unrolled so that the order matches what python needs (this is sneaky)
        outputVec = vec(transpose(solverParams.LLSystem.collocationPts))

        return outputVec
    end

    # ************************************************
    #     Finite difference
    # ************************************************
    if uppercase(mode) == "FIDI"
        dh = 1e-4 # do not use smaller finite difference steps

        resVec_i = compute_collocationFromXpt(ptVec) # initialize the solver

        # @inbounds begin # no speedup
        for ii in eachindex(ptVec)
            ptVec[ii] += dh

            resVec_f = compute_collocationFromXpt(ptVec)

            ptVec[ii] -= dh

            ∂collocationPt∂Xpt[:, ii] = (resVec_f - resVec_i) / dh
        end
        # end
    elseif uppercase(mode) == "CS"
        dh = 1e-100

        ptVecCS = complex(copy(ptVec))

        for ii in eachindex(ptVec)
            ptVecCS[ii] += 1im * dh
            resVec_f = compute_collocationFromXpt(ptVecCS)
            ptVecCS[ii] -= 1im * dh
            ∂collocationPt∂Xpt[:, ii] = imag(resVec_f) / dh
        end
    elseif uppercase(mode) == "RAD" # This takes nearly 15 seconds compared to a few sec in pure Fidi julia
        # backend = AD.ReverseDiffBackend()
        backend = AD.ZygoteBackend()
        ∂collocationPt∂Xpt, = AD.jacobian(backend, x -> compute_collocationFromXpt(x), ptVec)

    elseif uppercase(mode) == "FAD" # use this, same speed as Fidi
        backend = AD.ForwardDiffBackend()
        ∂collocationPt∂Xpt, = AD.jacobian(backend, x -> compute_collocationFromXpt(x), ptVec)

    end

    return ∂collocationPt∂Xpt
end

function compute_∂collocationPt∂displCol(ptVec, nodeConn, displCol, appendageParams, appendageOptions, solverOptions; mode="FAD")

    ∂collocationPt∂displCol = zeros(DTYPE, NPT_WING * 3, length(displCol))

    LECoords, _ = repack_coords(ptVec, 3, length(ptVec) ÷ 3)
    idxTip = get_tipnode(LECoords)

    function compute_collocationFromdisplCol(xDispl)

        xdisplCol = transpose(reshape(xDispl, length(xDispl) ÷ 6, 6)) # this is the correct order
        # println("xdisplCol: $(xdisplCol)")
        solverParams, _ = setup_solverparams(ptVec, nodeConn, idxTip, xdisplCol, appendageOptions, appendageParams, solverOptions)

        outputVec = vec(transpose(solverParams.LLSystem.collocationPts))

        return outputVec
    end

    # Since this is a matrix, it needs to be transposed and then unrolled so that the order matches what python needs (this is sneaky)
    # displCol is of shape (6, NPT_WING)
    # We need to make sure it is ordered such that we loop over NPT_WING first, then the 6 elements
    displVec = vec(transpose(displCol))

    # ************************************************
    #     Finite difference
    # ************************************************
    if uppercase(mode) == "FIDI"
        dh = 1e-4 # do not use smaller finite difference steps

        resVec_i = compute_collocationFromdisplCol(displVec) # initialize the solver

        # @inbounds begin # no speedup
        for ii in eachindex(displVec)

            # only do it for the first 3 elements
            # if mod(ii, 6) in [1, 2, 3]

            displVec[ii] += dh
            # println("displCol perturbed:")
            # show(stdout, "text/plain", transpose(reshape(displVec, length(displVec) ÷ 6, 6)))
            # println("")


            resVec_f = compute_collocationFromdisplCol(displVec)

            displVec[ii] -= dh

            ∂collocationPt∂displCol[:, ii] = (resVec_f - resVec_i) / dh
            # println("column of jacobian:")
            # println((resVec_f - resVec_i) / dh)
            # end

        end
        # end
    elseif uppercase(mode) == "RAD" # This takes nearly 15 seconds compared to a few sec in pure Fidi julia
        # backend = AD.ReverseDiffBackend()
        backend = AD.ZygoteBackend()
        ∂collocationPt∂displCol, = AD.jacobian(backend, x -> compute_collocationFromdisplCol(x), displVec)

    elseif uppercase(mode) == "FAD" # use this, same speed as Fidi
        backend = AD.ForwardDiffBackend()
        ∂collocationPt∂displCol, = AD.jacobian(backend, x -> compute_collocationFromdisplCol(x), displVec)

    elseif uppercase(mode) == "ANALYTIC"
        for ii in 1:NPT_WING*3
            ∂collocationPt∂displCol[ii, ii] = 1.0
        end
    end

    return ∂collocationPt∂displCol
end

function compute_straightSemiinfinite(startpt, endvec, pt, rc)
    """
    Compute the influence of a straight semi-infinite vortex filament
    Inputs:
    -------
    startpt : ndarray
        Starting point of the semi-infinite vortex filament
    endvec : Array{Float64, 3}
        Unit vector of the semi-infinite vortex filament
    pt : ndarray
        Point at which the influence is computed (field point)
    rc : scalar
        Vortex core radius (viscous correction)

    Returns:
    --------
    influence : ndarray
        Influence of the semi-infinite vortex filament at the field point. This is everything but the Γ in the induced velocity equation.
    """


    r1 = pt .- startpt
    r1mag = .√(r1[XDIM, :, :] .^ 2 + r1[YDIM, :, :] .^ 2 + r1[ZDIM, :, :] .^ 2)
    uinf = endvec

    r1dotuinf = r1[XDIM, :, :] .* uinf[XDIM, :, :] .+ r1[YDIM, :, :] .* uinf[YDIM, :, :] .+ r1[ZDIM, :, :] .* uinf[ZDIM, :, :]

    r1crossuinf = cross3D(r1, uinf)
    uinfcrossr1 = cross3D(uinf, r1)

    d = .√(r1crossuinf[XDIM, :, :] .^ 2 + r1crossuinf[YDIM, :, :] .^ 2 + r1crossuinf[ZDIM, :, :] .^ 2)
    d = ifelse.(real(r1dotuinf) .< 0.0, r1mag, d)

    # Reshape d to have a singleton dimension for correct broadcasting
    d = reshape(d, 1, size(d)...)

    numerator = uinfcrossr1 .* (d .^ 2 ./ .√(rc^4 .+ d .^ 4))

    denominator = (4π * r1mag .* (r1mag .- r1dotuinf))
    denominator = reshape(denominator, 1, size(denominator)...)

    influence = numerator ./ denominator

    # Replace NaNs and Infs with 0.0
    ChainRulesCore.ignore_derivatives() do
        influence = replace(influence, NaN => 0.0)
        influence = replace(influence, Inf => 0.0)
        influence = replace(influence, -Inf => 0.0)
    end


    return influence
end

function compute_straightSegment(startpt, endpt, pt, rc)
    """
    Compute the influence of a straight vortex filament segment on a point.

    Parameters
    ----------
    startpt : Array{Float64,3}
        The position vector of the beginning point of the vortex segment ,
        in three dimensions .
    endpt : Array{Float64,3}
        The position vector of the end point of the vortex segment ,
        in three dimensions .
    pt : Array{Float64,3}
        The position vector of the point at which the influence of the
        vortex segment is calculated , in three dimensions .
    rc : Float64
        The radius of the vortex finite core .
    Returns
    -------
    influence : Array{Float64,3}
        The influence of vortex segment at the point, in three dimensions .
    """

    r1 = pt .- startpt
    r1mag = .√(r1[XDIM, :, :] .^ 2 + r1[YDIM, :, :] .^ 2 + r1[ZDIM, :, :] .^ 2)
    r2 = pt .- endpt
    r2mag = .√(r2[XDIM, :, :] .^ 2 + r2[YDIM, :, :] .^ 2 + r2[ZDIM, :, :] .^ 2)
    r1r2 = r1 .- r2

    r1r2mag = .√(r1r2[XDIM, :, :] .^ 2 + r1r2[YDIM, :, :] .^ 2 + r1r2[ZDIM, :, :] .^ 2)

    r1dotr2 = r1[XDIM, :, :] .* r2[XDIM, :, :] + r1[YDIM, :, :] .* r2[YDIM, :, :] + r1[ZDIM, :, :] .* r2[ZDIM, :, :]
    r1dotr1r2 = r1[XDIM, :, :] .* r1r2[XDIM, :, :] + r1[YDIM, :, :] .* r1r2[YDIM, :, :] + r1[ZDIM, :, :] .* r1r2[ZDIM, :, :]
    r2dotr1r2 = r2[XDIM, :, :] .* r1r2[XDIM, :, :] + r2[YDIM, :, :] .* r1r2[YDIM, :, :] + r2[ZDIM, :, :] .* r1r2[ZDIM, :, :]

    r1crossr2 = cross3D(r1, r2)

    d = (r1crossr2[XDIM, :, :] .^ 2 + r1crossr2[YDIM, :, :] .^ 2 + r1crossr2[ZDIM, :, :] .^ 2) ./ r1r2mag
    d = ifelse.(r1dotr1r2 .< 0.0, r1mag, d)
    d = ifelse.(r2dotr1r2 .< 0.0, r2mag, d)

    # Reshape d to have a singleton dimension for correct broadcasting
    d = reshape(d, 1, size(d)...)

    influence = reshape(r1mag .+ r2mag, 1, size(r1mag)...) .* r1crossr2
    influence = influence .* (d .^ 2) ./ .√(rc^4 .+ d .^ 4)
    denominator = (4π * r1mag .* r2mag .* (r1mag .* r2mag .+ r1dotr2))

    # Reshape the denominator to have the same dimensions as the influence    
    denominator = reshape(denominator, 1, size(denominator)...)

    influence = influence ./ denominator

    # Replace NaNs and Infs with 0.0
    # Cannot keep in ignore derivatives block
    ChainRulesCore.ignore_derivatives() do
        influence = replace(influence, NaN => 0.0)
        influence = replace(influence, Inf => 0.0)
        influence = replace(influence, -Inf => 0.0)
    end

    return influence
end

function compute_hydroProperties(Λ, airfoil_xy_orig, airfoil_ctrl_xy_orig)
    """
    Determines the aerodynamic properties of a swept airfoil 

    Parameters
    ----------
    Λ : scalar , optional
        The local sweep angle of the effective airfoil [rad]
    airfoil_xy_orig : array_like
        The original airfoil coordinates
    airfoil_ctrl_xy_orig : array_like
        The original airfoil control points
    Returns
    -------
    CLa : scalar
        Effective lift slope of the swept airfoil [1/ rad].
    aL0 : scalar
        Effective zero - lift angle of attack of the swept airfoil [rad].
    """


    angles = [deg2rad(-5), 0.0, deg2rad(5)] # three angles to average properties over...
    V1 = compute_vectorFromAngles(angles[1], 0.0, 1.0)
    V2 = compute_vectorFromAngles(angles[2], 0.0, 1.0)
    V3 = compute_vectorFromAngles(angles[3], 0.0, 1.0)

    # println("airfoil x orig:", airfoil_xy_orig[XDIM, :])
    # println("airfoil y orig:", airfoil_xy_orig[YDIM, :])
    airfoil_xy, airfoil_ctrl_xy = compute_scaledAndSweptAirfoilCoords(Λ, airfoil_xy_orig, airfoil_ctrl_xy_orig)

    # --- VPM of airfoil ---
    Airfoil, Airfoil_influences = setup_VPM(airfoil_xy[XDIM, :], airfoil_xy[YDIM, :], airfoil_ctrl_xy, 0.0) # setup with no sweep
    # println("airfoil x:", airfoil_xy[XDIM, :]) #close enough
    # println("airfoil y:", airfoil_xy[YDIM, :]) #close enough
    _, cm1, Γ1, _ = solve_VPM(Airfoil, Airfoil_influences, V1)
    _, cm2, Γ2, _ = solve_VPM(Airfoil, Airfoil_influences, V2)
    _, cm3, Γ3, _ = solve_VPM(Airfoil, Airfoil_influences, V3)
    Γairfoils = [Γ1 Γ2 Γ3]
    Γbar = (Γ1 + Γ2 + Γ3) / 3.0

    airfoil_Γa = (angles[1] * (Γairfoils[1] - Γbar) +
                  angles[2] * (Γairfoils[2] - Γbar) +
                  angles[3] * (Γairfoils[3] - Γbar)) /
                 (angles[1]^2 + angles[2]^2 + angles[3]^2) # this should not be 0.0
    # println("Angles: $(angles)") # correct
    # println("Vectors: $(V1) $(V2) $(V3)")
    # println("Circulation values: $(Γairfoils) ") # close enough
    # println("Γbar: $(Γbar)") # close enough
    # println("Γa: $(airfoil_Γa)") #  close enough
    # println("cm1: $(cm1) cm2: $(cm2) cm3: $(cm3)")

    airfoil_aL0 = -Γbar / airfoil_Γa
    airfoil_CLa = 2.0 * airfoil_Γa / cos(Λ)

    LLHydro = LiftingLineHydro(airfoil_CLa, airfoil_aL0, airfoil_xy, airfoil_ctrl_xy)

    return LLHydro, Airfoil, Airfoil_influences
end

function compute_cm_LE(G; solverParams=nothing)
    """
    Nonlinear , nondimensional lifting - line equation .
    Parameters
    ----------
    G : vector
    Circulation distribution normalized by the freestream velocity
    magnitude.

    Returns
    -------
    R : array_like
    Array of the residuals between the lift values predicted from
    section properties and from circulation.
    """

    if isnothing(solverParams)
        println("WARNING: YOU NEED TO PASS IN SOLVER PARAMETERS")
    end

    TV_influence = solverParams.TV_influence
    LLSystem = solverParams.LLSystem
    Airfoils = solverParams.Airfoils
    AirfoilInfluences = solverParams.AirfoilInfluences
    FlowCond = solverParams.FlowCond
    ζi = LLSystem.sectionVectors


    # This is a (3 , npt, npt) × (npt,) multiplication
    # PYTHON: _Vi = TV_influence * G .+ transpose(LLSystem.uvec)
    uix = TV_influence[XDIM, :, :] * G .+ FlowCond.uvec[XDIM]
    #   TODO: might come other places too NOTE: Because I use Z as vertical, the influences are negative for ZDIM because the axes point spanwise in the opposite direction
    uiy = TV_influence[YDIM, :, :] * G .+ FlowCond.uvec[YDIM]
    uiz = -TV_influence[ZDIM, :, :] * G .+ FlowCond.uvec[ZDIM]
    ui = cat(uix, uiy, uiz, dims=2)
    ui = permutedims(ui, [2, 1])


    # Actually solve VPM for each local velocity c
    Ui = FlowCond.Uinf * (ui) # dimensionalize the local velocities

    hcRatio = FlowCond.depth ./ LLSystem.localChordsCtrl


    # c_m::AbstractVector{Number} = [
    #     solve_VPM(Airfoils[ii], AirfoilInfluences[ii], V_local, 1.0, FlowCond.Uinf, hcRatio[ii])[2]
    #     for (ii, V_local) in enumerate(eachcol(Ui))
    # ] # remember to only grab CM out of VPM solve

    c_m_z = Zygote.Buffer(zeros(size(Airfoils)))
    c_m_z = [
        solve_VPM(Airfoils[ii], AirfoilInfluences[ii], V_local, 1.0, FlowCond.Uinf, hcRatio[ii])[2]
        for (ii, V_local) in enumerate(eachcol(Ui))
    ] # remember to only grab CM out of VPM solve
    c_m = copy(c_m_z)

    return c_m
end

function compute_scaledAndSweptAirfoilCoords(Λ, airfoil_xy, airfoil_ctrl_xy, factor=1.0)
    """
    The effective swept airfoil geometry.
    Parameters
    ----------
    Λ : scalar , optional
        The sweep angle at which the effective airfoil coordinates will be
        calculated ( rad ).
    factor : scalar , optional
        The scaling by which the coordinates are multiplied to match the
        desired chord length .
    airfoil_xy : array_like
        The original airfoil coordinates
    airfoil_ctrl_xy : array_like
        The original airfoil control points
    """
    cosΛ = cos(Λ)

    return factor * transpose(hcat(airfoil_xy[XDIM, :] * cosΛ, airfoil_xy[YDIM, :])),
    factor * transpose(hcat(airfoil_ctrl_xy[XDIM, :] * cosΛ, airfoil_ctrl_xy[YDIM, :]))
end

end<|MERGE_RESOLUTION|>--- conflicted
+++ resolved
@@ -395,15 +395,6 @@
     rotationDisplacementsCtrl = displacements[4:end, :]
     # For the displacements on the panel edges, we'll use the extrapolated edge values for the tips and the average for the inner vals
     midVals = (translatDisplCtrl[:, 1:end-1] .+ translatDisplCtrl[:, 2:end]) * 0.5
-<<<<<<< HEAD
-    midVals[:, NPT_WING ÷ 2].= 0.0  # wing center should have 0 displacements
-    # midVals = zeros(3, npt_wing - 1)
-    # for (ii, xyzDisp) in enumerate(eachcol(translatDisplCtrl[:, 1:end-1]))
-    #     xyzDisp_n = translatDisplCtrl[:, ii+1]
-    #     midVals[:, ii] = 0.5 * (xyzDisp + xyzDisp_n)
-    # end
-    translatDispl = cat(translatDisplCtrl[:, 1], midVals, translatDisplCtrl[:, end], dims=2)
-=======
     midVals[:, NPT_WING÷2] .= 0.0  # wing center should have 0 displacements
     portSlope = translatDisplCtrl[:, 1] - translatDisplCtrl[:, 2]
     halfDist = √(portSlope[XDIM]^2 + portSlope[YDIM]^2 + portSlope[ZDIM]^2) * 0.5
@@ -414,7 +405,6 @@
     stbdTip = translatDisplCtrl[:, end] + stbdSlope * halfDist
     # println("Stbd tip: $(stbdTip)")
     translatDispl = cat(portTip, midVals, stbdTip, dims=2)
->>>>>>> 2c050451
 
     # --- x shift setup ---
     # Apply translation wrt using the root airfoil midchord as origin 
