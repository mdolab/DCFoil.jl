# --- Python 3.10 ---
"""
@File          :   test_amc.py
@Date created  :   2025/02/04
@Last modified :   2025/05/02
@Desc          :   This is a test script for assembling parts of DCFoil's static solvers to test the Australia Maritime College hydrofoil geometry.
"""

# ==============================================================================
# Standard Python modules
# ==============================================================================
import os

# ==============================================================================
# External Python modules
# ==============================================================================
import numpy as np
import time
import argparse

# ==============================================================================
# Extension modules
# ==============================================================================
import openmdao.api as om
import juliacall

jl = juliacall.newmodule("DCFoil")

jl.include("../src/io/MeshIO.jl")  # mesh I/O for reading inputs in
jl.include("../src/struct/beam_om.jl")  # discipline 1
jl.include("../src/hydro/liftingline_om.jl")  # discipline 2
jl.include("../src/loadtransfer/ldtransfer_om.jl")  # coupling components
jl.include("../src/solvers/solveflutter_om.jl")  # discipline 4 flutter solver
jl.include("../src/solvers/solveforced_om.jl")  # discipline 5 forced solver

# import top-level OpenMDAO group that contains all components
from coupled_analysis import CoupledAnalysis


outputDir = "output"
files = {
    "gridFile": [
        "../INPUT/amc_foil_stbd_mesh.dcf",
        "../INPUT/amc_foil_port_mesh.dcf", # only add this if config is full wing
    ]
}
Grid = jl.DCFoil.add_meshfiles(files["gridFile"], {"junction-first": True})
# Unpack for this code. Remember Julia is transposed from Python
LECoords = np.array(Grid.LEMesh).T
TECoords = np.array(Grid.TEMesh).T
nodeConn = np.array(Grid.nodeConn)
ptVec, m, n = jl.FEMMethods.unpack_coords(Grid.LEMesh, Grid.TEMesh)
nNodes = 10
nNodesStrut = 3
appendageOptions = {
    "compName": "rudder",
    "config": "full-wing",
    # "config": "wing",
    "nNodes": nNodes,
    "nNodeStrut": nNodesStrut,
    "use_tipMass": False,
    "xMount": 0.0,
    # "material": "al6061",
    # "strut_material": "al6061",
    "material": "cfrp",
    "strut_material": "cfrp",
    "path_to_geom_props": "./INPUT/1DPROPS/",
    "path_to_struct_props": None,
    "path_to_geom_props": None,
}
appendageList = [appendageOptions]
solverOptions = {
    # ---------------------------
    #   I/O
    # ---------------------------
    "name": "test",
    # "gridFile": files["gridFile"],
    "debug": False,
    "writeTecplotSolution": True,
    "outputDir": outputDir,
    # ---------------------------
    #   General appendage options
    # ---------------------------
    "appendageList": appendageList,
    "gravityVector": [0.0, 0.0, -9.81],
    "correct_xsect": True,
    # ---------------------------
    #   Flow
    # ---------------------------
    "Uinf": 11.4,  # free stream velocity [m/s]
    "rhof": 998.0,  # fluid density [kg/m³]
    "nu": 1.1892e-06,  # fluid kinematic viscosity [m²/s]
    "use_nlll": True,
    "use_freeSurface": False,
    "use_cavitation": False,
    "use_ventilation": False,
    "use_dwCorrection": False,
    # ---------------------------
    #   Solver modes
    # ---------------------------
    # --- Static solve ---
    "run_static": True,
    "res_jacobian": "analytic",
    # --- Forced solve ---
    "run_forced": True,
    "run_forced": False,
    "fRange": [0.1, 1000.0],
    "tipForceMag": 1.0,
    "run_body": False,
    # --- p-k (Eigen) solve ---
    "run_modal": False,
    "run_flutter": False,
    "nModes": 4,
    # "uRange": [10.0 / 1.9438, 50.0 / 1.9438],  # [kts -> m/s]
    "uRange": [10.0 / 1.9438, 15.0 / 1.9438],  # [kts -> m/s]
    "maxQIter": 100,  # that didn't fix the slow run time...
    "rhoKS": 500.0,
}

appendageParams = {
    "alfa0": 6.0,  # initial angle of attack [deg]
    "zeta": 0.04,  # modal damping ratio at first 2 modes
    "ab": 0 * np.ones(nNodes),  # dist from midchord to EA [m]
<<<<<<< HEAD
    "toc": 0.06 * np.ones(nNodes),  # thickness-to-chord ratio   # TODO: check with Galen, why 0.06? NACA0009
=======
    "toc": 0.09 * np.ones(nNodes),  # thickness-to-chord ratio (max t/c if using airfoil correction)
>>>>>>> 6f854109
    "x_ab": 0 * np.ones(nNodes),  # static imbalance [m]
    "theta_f": np.deg2rad(5.0),  # fiber angle global [rad]
    # --- Strut vars ---
    "depth0": 0.4,  # submerged depth of strut [m] # from Yingqian
    "rake": 0.0,  # rake angle about top of strut [deg]
    "beta": 0.0,  # yaw angle wrt flow [deg]
    "s_strut": 1.0,  # [m]
    "c_strut": 0.14 * np.ones(nNodesStrut),  # chord length [m]
    "toc_strut": 0.095 * np.ones(nNodesStrut),  # thickness-to-chord ratio (max t/c if using airfoil correction)
    "ab_strut": 0.0 * np.ones(nNodesStrut),  # dist from midchord to EA [m]
    "x_ab_strut": 0.0 * np.ones(nNodesStrut),  # static imbalance [m]
    "theta_f_strut": np.deg2rad(0),  # fiber angle global [rad]
}

# Need to set struct damping once at the beginning to avoid optimization taking advantage of changing beta
solverOptions = jl.FEMMethods.set_structDamping(ptVec, nodeConn, appendageParams, solverOptions, appendageList[0])

# number of strips and FEM nodes
if appendageOptions["config"] == "full-wing":
    npt_wing = jl.LiftingLine.NPT_WING
    n_node_fullspan = nNodes * 2 - 1
else:
    npt_wing = jl.LiftingLine.NPT_WING / 2
    # check if npt_wing is integer
    if npt_wing % 1 != 0:
        raise ValueError("NPT_WING must be an even number for symmetric analysis")
    npt_wing = int(npt_wing)
    n_node_fullspan = nNodes


# ==============================================================================
#                         MAIN DRIVER
# ==============================================================================
def main(theta_fiber, alfa0, initialize=True, plot=False):
    """
    Run static hydroelastic analysis and compute deflections

    Parameters
    ----------
    theta_fiber : float
        Fiber angle [deg]
    alfa0 : float
        Angle of attack [deg]
        NOTE: This will override the alfa0 in appendageParams
    initialize : bool
        If True, initialize displacement and gamma to zeros

    Returns
    -------
    dz_tip : float
        Tip out-of-plane bending deflection [m]
    tz_twist : float
        Tip twist deflection [deg]
    """

    # parser = argparse.ArgumentParser()
    # parser.add_argument("--run_struct", action="store_true", default=False)
    # parser.add_argument("--run_flow", action="store_true", default=False)
    # parser.add_argument("--run_flutter", action="store_true", default=False)
    # parser.add_argument("--test_partials", action="store_true", default=False)
    # args = parser.parse_args()

    # # --- Echo the args ---
    # print(30 * "-")
    # print("Arguments are", flush=True)
    # for arg in vars(args):
    #     print(f"{arg:<20}: {getattr(args, arg)}", flush=True)
    # print(30 * "-", flush=True)

    # ************************************************
    #     Setup problem
    # ************************************************
    model = CoupledAnalysis(
        analysis_mode="coupled",
        ptVec_init=np.array(ptVec),
        npt_wing=npt_wing,
        n_node_fullspan=n_node_fullspan,
        appendageOptions=appendageOptions,
        appendageParams=appendageParams,
        nodeConn=nodeConn,
        solverOptions=solverOptions,
    )

    prob = om.Problem(model)

    # prob.driver = om.ScipyOptimizeDriver()
    # prob.driver.options["optimizer"] = "SLSQP"
    prob.driver = om.pyOptSparseDriver(optimizer="SNOPT")
    prob.driver.options['print_results'] = True
    prob.driver.opt_settings["Major iterations limit"] = 100
    prob.driver.opt_settings["Major feasibility tolerance"] = 1e-4
    prob.driver.opt_settings["Major optimality tolerance"] = 1e-4
    prob.driver.opt_settings["Difference interval"] = 1e-4,
    prob.driver.opt_settings["Verify level"] = -1
    prob.driver.opt_settings["Function precision"] = 1e-8
    prob.driver.opt_settings["Hessian full memory"] = None
    prob.driver.opt_settings["Hessian frequency"] = 100
    outputDir = "output"
    prob.driver.opt_settings["Print file"] = os.path.join(outputDir, "SNOPT_print.out")
    prob.driver.opt_settings["Summary file"] = os.path.join(outputDir, "SNOPT_summary.out")
    # prob.driver.opt_settings["Linesearch tolerance"] = 0.99
    # prob.driver.opt_settings["Nonderivative linesearch"] = None
    # prob.driver.opt_settings["Major step limit"] = 5e-3

    # --- setup optimization problem ---
    prob.model.add_design_var("ptVec")

    prob.setup()

    prob.set_val("ptVec", ptVec)

    # ************************************************
    #     Set starting values
    # ************************************************
    # set sweep parameters
    prob.set_val("theta_f", np.deg2rad(theta_fiber))   # this is defined in [rad] in the julia wrapper layer
    prob.set_val("alfa0", alfa0)  # this is defined in [deg] in the julia wrapper layer

    # set thickness-to-chord (NACA0009)
    prob.set_val('toc', 0.09 * np.ones(nNodes))

    # initialization for solvers
    if initialize:
        displacementsCol = np.zeros((6, npt_wing))
        prob.set_val("displacements_col", displacementsCol)
        prob.set_val("gammas", np.zeros(npt_wing))

    # ************************************************
    #     Evaluate model
    # ************************************************
    print("running model...\n" + "-" * 50)
    starttime = time.time()
    prob.final_setup()
    midtime = time.time()
    prob.run_model()
    endtime = time.time()
    print("model run complete\n" + "-" * 50)
    print(f"Time taken to run model: {endtime-midtime:.2f} s")

    # print("force distribution", prob.get_val("forces_dist"))
    bending = prob.get_val("deflections")[2::9]
    twist = prob.get_val("deflections")[4::9]
    CL = prob.get_val("CL")
    print('----------------------------------')
    print("alfa0", prob.get_val("alfa0"), "deg")
    print("fiber angle", prob.get_val("theta_f"), "rad")
    print("bending deflections", bending)
    print("twisting deflections", twist)
    print("induced drag force", prob.get_val("F_x"))
    print("lift force", prob.get_val("F_z"))
    print("lift coefficient", CL)
    print('----------------------------------')

    # --- plot ---
    if plot:
        om.n2(prob)

        ny = 39 if appendageOptions["config"] == "full-wing" else 20
        ptVec3D = np.array(ptVec).reshape(2, ny, 3)
        nodes = prob.get_val('nodes').swapaxes(0, 1)  # shape (3, n_nodes)
        collocationPts = prob.get_val('collocationPts')    # shape (3, n_strip)
        force_colloc = prob.get_val('forces_dist')   # shape (3, n_strip)
        force_FEM = prob.get_val('traction_forces').reshape(9, n_node_fullspan, order='F')   # shape (9, n_nodes)

        import matplotlib.pyplot as plt

        # --- 3D plot ---
        z_scaler = 10   # exaggerate vertical deflections
        fig, ax = plt.subplots(subplot_kw={'projection': '3d'})
        ax.plot(ptVec3D[:, :, 0], ptVec3D[:, :, 1], ptVec3D[:, :, 2], 'o', color='k', ms=3)
        ax.plot(nodes[0, :], nodes[1, :], nodes[2, :], 'o', color='darkgray', ms=5)
        ax.plot(collocationPts[0, :] - appendageOptions['xMount'], collocationPts[1, :], collocationPts[2, :] * z_scaler, 'o-', color='C0', ms=3)
        ax.set_aspect('equal')

        # --- top view of planform ---
        fig, ax = plt.subplots()
        ax.plot(ptVec3D[:, :, 1], ptVec3D[:, :, 0], 'o', color='k', ms=3)
        ax.plot(nodes[1, :], nodes[0, :], 'o', color='darkgray', ms=5)
        ax.plot(collocationPts[1, :], collocationPts[0, :] - appendageOptions['xMount'], 'o-', color='C0', ms=3)
        ax.set_aspect('equal')

        # --- plot displacements ---
        disp_nodes = prob.get_val('deflections').reshape(nNodes * 2 - 1, 9)
        disp_colloc = prob.get_val('displacements_col')
        node_y = nodes[1, :]
        colloc_y = collocationPts[1, :]

        fig, axs = plt.subplots(3, 2, figsize=(8, 8))
        fig.suptitle('Displacements')
        axs[0, 0].plot(node_y, disp_nodes[:, 0], 'o', color='darkgray', ms=5, label='FEM nodes')
        axs[0, 0].plot(colloc_y, disp_colloc[0, :], 'o-', color='C0', ms=3, label='Collocation points')
        axs[0, 0].set_ylabel('disp X')
        axs[0, 0].set_xticklabels([])
        axs[0, 0].legend()

        axs[1, 0].plot(node_y, disp_nodes[:, 1], 'o', color='darkgray', ms=5)
        axs[1, 0].plot(colloc_y, disp_colloc[1, :], 'o-', color='C0', ms=3)
        axs[1, 0].set_ylabel('disp Y')
        axs[1, 0].set_xticklabels([])

        axs[2, 0].plot(node_y, disp_nodes[:, 2], 'o', color='darkgray', ms=5)
        axs[2, 0].plot(colloc_y, disp_colloc[2, :], 'o-', color='C0', ms=3)
        axs[2, 0].set_ylabel('disp Z')
        axs[2, 0].set_xlabel('spanwise location')
        
        axs[0, 1].plot(node_y, disp_nodes[:, 3], 'o', color='darkgray', ms=5)
        axs[0, 1].plot(colloc_y, disp_colloc[3, :], 'o-', color='C0', ms=3)
        axs[0, 1].set_ylabel('disp Rx')
        axs[0, 1].set_xticklabels([])

        axs[1, 1].plot(node_y, disp_nodes[:, 4], 'o', color='darkgray', ms=5)
        axs[1, 1].plot(colloc_y, disp_colloc[4, :], 'o-', color='C0', ms=3)
        axs[1, 1].set_ylabel('disp Ry')
        axs[1, 1].set_xticklabels([])

        axs[2, 1].plot(node_y, disp_nodes[:, 5], 'o', color='darkgray', ms=5)
        axs[2, 1].plot(colloc_y, disp_colloc[5, :], 'o-', color='C0', ms=3)
        axs[2, 1].set_ylabel('disp Rz')
        axs[2, 1].set_xlabel('spanwise location')

        fig.tight_layout()
        fig.savefig('displacements.pdf', bbox_inches='tight')

        # --- plot forces ---
        fig, axs = plt.subplots(3, 2, figsize=(8, 8))
        fig.suptitle('Forces')

        axs[0, 0].plot(node_y, force_FEM[0, :], 'o', color='darkgray', ms=5)
        axs[0, 0].plot(colloc_y, force_colloc[0, :], 'o-', color='C0', ms=3)
        axs[0, 0].set_ylabel('force X')
        axs[0, 0].set_xticklabels([])

        axs[1, 0].plot(node_y, force_FEM[1, :], 'o', color='darkgray', ms=5)
        axs[1, 0].plot(colloc_y, force_colloc[1, :], 'o-', color='C0', ms=3)
        axs[1, 0].set_ylabel('force Y')
        axs[1, 0].set_xticklabels([])

        axs[2, 0].plot(node_y, force_FEM[2, :], 'o', color='darkgray', ms=5)
        axs[2, 0].plot(colloc_y, force_colloc[2, :], 'o-', color='C0', ms=3)
        axs[2, 0].set_ylabel('force Z')
        axs[2, 0].set_xlabel('spanwise location')

        axs[0, 1].plot(node_y, force_FEM[3, :], 'o', color='darkgray', ms=5)
        axs[0, 1].set_ylabel('moment X')
        axs[0, 1].set_xticklabels([])

        axs[1, 1].plot(node_y, force_FEM[4, :], 'o', color='darkgray', ms=5)
        axs[1, 1].set_ylabel('moment Y')
        axs[1, 1].set_xticklabels([])

        axs[2, 1].plot(node_y, force_FEM[5, :], 'o', color='darkgray', ms=5)
        axs[2, 1].set_ylabel('moment Z')
        axs[2, 1].set_xlabel('spanwise location')
        
        fig.tight_layout()
        fig.savefig('forces.pdf', bbox_inches='tight')

        # --- plot CL_alpha ---
        cla_flow = prob.get_val("cla")
        cla_node = prob.get_val("cla_node")
        fig, ax = plt.subplots()
        ax.plot(colloc_y, cla_flow, 'o-', color='C0', ms=3, label='flow collocation points')
        ax.plot(node_y, cla_node, 'o', color='darkgray', ms=5, label='FEM nodes')
        ax.set_xlabel('spanwise location [m]')
        ax.set_ylabel("CL_alpha")
        ax.legend()
        fig.savefig('CLa.pdf', bbox_inches='tight')

        # total lift force
        loads = prob.get_val('traction_forces').reshape(9, n_node_fullspan, order='F')
        lift = np.sum(loads[2, :])  # sum of all lift forces
        print("Total lift force:", float(lift))

        plt.show()

    # return tip bending and twist deflections
    return bending[-1], twist[-1], CL


if __name__ == "__main__":
    # debug
    fiber_angle = 30
    alfa0 = 6
    dz_tip, theta_tip_rad, Cl = main(fiber_angle, alfa0, True)
    print('\n\n-----------------------------------')
    print("fiber angle", fiber_angle, "deg")
    print("tip deflections [m]", dz_tip)
    print("tip deflections / 2c", dz_tip * 2 / 0.09)   # same normalization as Liao 2019
    print("tip twist [deg]", np.rad2deg(theta_tip_rad))
    print("CL", Cl)
    print('-----------------------------------')
    quit()

    # ---------------------

    fiber_angle = 30
    alfa_list = [0, 2, 4, 6, 8, 10, 11, 12]
    initialize = True

    dz_tip_list = []
    theta_tip_list = []
    CL_list = []
    
    for alfa0 in alfa_list:
        dz_tip, theta_tip, CL = main(fiber_angle, alfa0, initialize)
        ### initialize = False   # restart from previous solution. NOTE: This doesn't work!!
        dz_tip_list.append(dz_tip)
        theta_tip_list.append(theta_tip)
        CL_list.append(CL)

    # theta to degree
    theta_tip_list = np.rad2deg(np.array(theta_tip_list))

    # normalize dz
    dz_tip_normalized = np.array(dz_tip_list) * 2 / 0.09   # same normalization as Liao 2019

    print('\n\n-----------------------------------')
    print("fiber angle", fiber_angle, "deg")
    print("alpha", alfa_list)
    print("tip deflections (normalized)", dz_tip_normalized)
    print("tip twist [deg]", list(theta_tip_list))
    print('-----------------------------------')

    import matplotlib.pyplot as plt

    fig, axs = plt.subplots(3, 1, figsize=(8, 6), sharex=True)
    axs[0].plot(alfa_list, dz_tip_normalized, "o-")
    axs[0].set_ylabel("tip delta z * 2 / c ")
    axs[0].grid()

    axs[1].plot(alfa_list, theta_tip_list, "o-")
    axs[1].set_xlabel("angle of attack [deg]")
    axs[1].set_ylabel("tip twist [deg]")
    axs[1].grid()

    axs[2].plot(alfa_list, CL_list, "o-")
    axs[2].set_ylabel("CL")
    axs[2].grid()

    plt.tight_layout()
    plt.savefig("tip_deflections.pdf", bbox_inches="tight")
    plt.show()<|MERGE_RESOLUTION|>--- conflicted
+++ resolved
@@ -121,11 +121,7 @@
     "alfa0": 6.0,  # initial angle of attack [deg]
     "zeta": 0.04,  # modal damping ratio at first 2 modes
     "ab": 0 * np.ones(nNodes),  # dist from midchord to EA [m]
-<<<<<<< HEAD
-    "toc": 0.06 * np.ones(nNodes),  # thickness-to-chord ratio   # TODO: check with Galen, why 0.06? NACA0009
-=======
     "toc": 0.09 * np.ones(nNodes),  # thickness-to-chord ratio (max t/c if using airfoil correction)
->>>>>>> 6f854109
     "x_ab": 0 * np.ones(nNodes),  # static imbalance [m]
     "theta_f": np.deg2rad(5.0),  # fiber angle global [rad]
     # --- Strut vars ---
