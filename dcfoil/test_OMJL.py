--- conflicted
+++ resolved
@@ -409,17 +409,7 @@
         prob.set_val("displacements_col", np.zeros((6, npt_wing)))
         prob.set_val("alfa0", appendageParams["alfa0"])
     else:
-<<<<<<< HEAD
         prob.set_val("displacements_col", np.zeros((6, npt_wing)))
-=======
-        displacementsCol = np.zeros((6, npt_wing))
-        
-        # print("moving one of the coll points up")
-        # displacementsCol[2, -1] = 0.1
-
-        prob.set_val("beamstruct.theta_f", np.deg2rad(15))
-        prob.set_val("liftingline.displacements_col", displacementsCol)
->>>>>>> 6656bf3b
         prob.set_val("alfa0", appendageParams["alfa0"])
         prob.set_val("gammas", np.zeros(npt_wing))
 
