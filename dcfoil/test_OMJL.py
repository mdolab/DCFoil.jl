# --- Python 3.10 ---
"""
@File          :   OMJLLiftingLine.py
@Date created  :   2025/02/04
@Last modified :   2025/02/04
@Author        :   Galen Ng
@Desc          :   OpenMDAO component for the Julia lifting line code
                   This is a test script for assembling parts of DCFoil's static and dynamic solvers
"""

# ==============================================================================
# Standard Python modules
# ==============================================================================
import os

# ==============================================================================
# External Python modules
# ==============================================================================
import numpy as np
import time
import argparse

# ==============================================================================
# Extension modules
# ==============================================================================
import openmdao.api as om
import openmdao.visualization as omv
import juliacall

jl = juliacall.newmodule("DCFoil")

jl.include("../src/io/MeshIO.jl")  # mesh I/O for reading inputs in
jl.include("../src/struct/beam_om.jl")  # discipline 1
jl.include("../src/hydro/liftingline_om.jl")  # discipline 2
jl.include("../src/loadtransfer/ldtransfer_om.jl")  # coupling components
jl.include("../src/solvers/solveflutter_om.jl")  # discipline 4 flutter solver
jl.include("../src/solvers/solveforced_om.jl")  # discipline 5 forced solver


from omjlcomps import JuliaExplicitComp, JuliaImplicitComp

<<<<<<< HEAD
from transfer import DisplacementTransfer, LoadTransfer, CLaInterpolation
# from transfer_FD import DisplacementTransfer, LoadTransfer, CLaInterpolation

=======
outputDir = "output"
>>>>>>> bf0e8257
files = {
    "gridFile": [
        "../INPUT/flagstaff_foil_stbd_mesh.dcf",
        "../INPUT/flagstaff_foil_port_mesh.dcf", # only add this if config is full wing
    ]
}
Grid = jl.DCFoil.add_meshfiles(files["gridFile"], {"junction-first": True})
# Unpack for this code. Remember Julia is transposed from Python
LECoords = np.array(Grid.LEMesh).T
TECoords = np.array(Grid.TEMesh).T
nodeConn = np.array(Grid.nodeConn)
ptVec, m, n = jl.FEMMethods.unpack_coords(Grid.LEMesh, Grid.TEMesh)
nNodes = 5
nNodesStrut = 3
appendageOptions = {
    "compName": "rudder",
    "config": "full-wing",
    # "config": "wing",
    "nNodes": nNodes,
    "nNodeStrut": nNodesStrut,
    "use_tipMass": False,
    # "xMount": 3.355,
    "xMount": 0.0,
    "material": "cfrp",
    "strut_material": "cfrp",
    "path_to_geom_props": "./INPUT/1DPROPS/",
    "path_to_struct_props": None,
    "path_to_geom_props": None,
}
appendageList = [appendageOptions]
solverOptions = {
    # ---------------------------
    #   I/O
    # ---------------------------
    "name": "test",
    # "gridFile": files["gridFile"],
    "debug": False,
    "writeTecplotSolution": True,
    "outputDir": outputDir,
    # ---------------------------
    #   General appendage options
    # ---------------------------
    "appendageList": appendageList,
    "gravityVector": [0.0, 0.0, -9.81],
    # ---------------------------
    #   Flow
    # ---------------------------
    "Uinf": 18.0,  # free stream velocity [m/s]
    "rhof": 1025.0,  # fluid density [kg/m³]
    "nu": 1.1892e-06,  # fluid kinematic viscosity [m²/s]
    "use_nlll": True,
    "use_freeSurface": False,
    "use_cavitation": False,
    "use_ventilation": False,
    "use_dwCorrection": False,
    # ---------------------------
    #   Solver modes
    # ---------------------------
    # --- Static solve ---
    "run_static": True,
    "res_jacobian": "analytic",
    # --- Forced solve ---
    "run_forced": True,
    "run_forced": False,
    "fRange": [0.1, 1000.0],
    "tipForceMag": 1.0,
    "run_body": False,
    # --- p-k (Eigen) solve ---
    "run_modal": False,
    "run_flutter": False,
    "nModes": 4,
    # "uRange": [10.0 / 1.9438, 50.0 / 1.9438],  # [kts -> m/s]
    "uRange": [10.0 / 1.9438, 15.0 / 1.9438],  # [kts -> m/s]
    "maxQIter": 100,  # that didn't fix the slow run time...
    "rhoKS": 500.0,
}

# 2025-03-17 NOTE GN-SK: this dictionary is just to initialize DCFoil properly. If you want to change DVs for the code, do it via OpenMDAO
appendageParams = {  # THIS IS BASED OFF OF THE MOTH RUDDER
    "alfa0": 6.0,  # initial angle of attack [deg]
    "zeta": 0.04,  # modal damping ratio at first 2 modes
    "ab": 0 * np.ones(nNodes),  # dist from midchord to EA [m]
    "toc": 0.075 * np.ones(nNodes),  # thickness-to-chord ratio
    "x_ab": 0 * np.ones(nNodes),  # static imbalance [m]
    "theta_f": np.deg2rad(5.0),  # fiber angle global [rad]
    # --- Strut vars ---
    "depth0": 0.4,  # submerged depth of strut [m] # from Yingqian
    "rake": 0.0,  # rake angle about top of strut [deg]
    "beta": 0.0,  # yaw angle wrt flow [deg]
    "s_strut": 1.0,  # [m]
    "c_strut": 0.14 * np.ones(nNodesStrut),  # chord length [m]
    "toc_strut": 0.095 * np.ones(nNodesStrut),  # thickness-to-chord ratio (mean)
    "ab_strut": 0.0 * np.ones(nNodesStrut),  # dist from midchord to EA [m]
    "x_ab_strut": 0.0 * np.ones(nNodesStrut),  # static imbalance [m]
    "theta_f_strut": np.deg2rad(0),  # fiber angle global [rad]
}

# Need to set struct damping once at the beginning to avoid optimization taking advantage of changing beta
solverOptions = jl.FEMMethods.set_structDamping(
    ptVec, nodeConn, appendageParams, solverOptions, appendageList[0]
)


# ==============================================================================
#                         Helper func
# ==============================================================================
def plot_cla():
    import matplotlib.pyplot as plt
    import seaborn as sns
    import niceplots as nplt

    fname = "output/CLa.pdf"
    dosave = not not fname

    # plt.rcParams.update(myOptions)
    niceColors = sns.color_palette("tab10")
    plt.rcParams["axes.prop_cycle"] = plt.cycler("color", niceColors)
    cm = plt.rcParams["axes.prop_cycle"].by_key()["color"]

    # Create figure object
    fig, axes = plt.subplots(
        nrows=1, sharex=True, constrained_layout=True, figsize=(14, 10)
    )

    ax = axes
    ax.plot(prob.get_val("collocationPts")[1, :], prob.get_val("cla"))

    ax.set_xlabel("spanwise location [m]")
    ax.set_ylabel("$c_{\ell_\\alpha}$", rotation="horizontal", ha="right", va="center")

    plt.show(block=(not dosave))
    # nplt.all()
    # for ax in axes.flatten():
    nplt.adjust_spines(ax, outward=True)
    if dosave:
        plt.savefig(fname, format="pdf")
        print("Saved to:", fname)
    plt.close()


# number of strips and FEM nodes
if appendageOptions["config"] == "full-wing":
    npt_wing = jl.LiftingLine.NPT_WING
    n_node_fullspan = nNodes * 2 - 1
else:
    npt_wing = jl.LiftingLine.NPT_WING / 2
    # check if npt_wing is integer
    if npt_wing % 1 != 0:
        raise ValueError("NPT_WING must be an even number for symmetric analysis")
    npt_wing = int(npt_wing)
    n_node_fullspan = nNodes


# ==============================================================================
#                         MAIN DRIVER
# ==============================================================================
if __name__ == "__main__":

    parser = argparse.ArgumentParser()
    parser.add_argument("--run_struct", action="store_true", default=False)
    parser.add_argument("--run_flow", action="store_true", default=False)
    parser.add_argument("--test_partials", action="store_true", default=False)
    args = parser.parse_args()

    # --- Echo the args ---
    print(30 * "-")
    print("Arguments are", flush=True)
    for arg in vars(args):
        print(f"{arg:<20}: {getattr(args, arg)}", flush=True)
    print(30 * "-", flush=True)

    impcomp_struct_solver = JuliaImplicitComp(
        jlcomp=jl.OMFEBeam(nodeConn, appendageParams, appendageOptions, solverOptions)
    )
    expcomp_struct_func = JuliaExplicitComp(
        jlcomp=jl.OMFEBeamFuncs(
            nodeConn, appendageParams, appendageOptions, solverOptions
        )
    )
    impcomp_LL_solver = JuliaImplicitComp(
        jlcomp=jl.OMLiftingLine(
            nodeConn, appendageParams, appendageOptions, solverOptions
        )
    )
    expcomp_LL_func = JuliaExplicitComp(
        jlcomp=jl.OMLiftingLineFuncs(
            nodeConn, appendageParams, appendageOptions, solverOptions
        )
    )
    expcomp_load = JuliaExplicitComp(
        jlcomp=jl.OMLoadTransfer(
            nodeConn, appendageParams, appendageOptions, solverOptions
        )
    )
    expcomp_displacement = JuliaExplicitComp(
        jlcomp=jl.OMLoadTransfer(
            nodeConn, appendageParams, appendageOptions, solverOptions
        )
    )
    expcomp_flutter = JuliaExplicitComp(
        jlcomp=jl.OMFlutter(nodeConn, appendageParams, appendageOptions, solverOptions)
    )
    expcomp_forced = JuliaExplicitComp(
        jlcomp=jl.OMForced(nodeConn, appendageParams, appendageOptions, solverOptions)
    )

    model = om.Group()

    # ************************************************
    #     Setup components
    # ************************************************
    # --- geometry component ---
    # now ptVec is just an input, so use IVC as an placeholder. Later replace IVC with a geometry component
    indep = model.add_subsystem("input", om.IndepVarComp(), promotes=["*"])
    indep.add_output("ptVec", val=ptVec)

    if args.run_struct:
        model.add_subsystem(
            "beamstruct",
            impcomp_struct_solver,
            promotes_inputs=["ptVec", "traction_forces"],
            promotes_outputs=["deflections"],
        )
        model.add_subsystem(
            "beamstruct_funcs",
            expcomp_struct_func,
            promotes_inputs=["ptVec", "deflections"],
            promotes_outputs=["*"],  # everything!
        )
    elif args.run_flow:

        # --- Do nonlinear liftingline ---
        model.add_subsystem(
            "liftingline",
            impcomp_LL_solver,
            promotes_inputs=["ptVec", "alfa0", "displacements_col"],
            promotes_outputs=["gammas", "gammas_d"],
        )
        model.add_subsystem(
            "liftingline_funcs",
            expcomp_LL_func,
            promotes_inputs=[
                "gammas",
                "gammas_d",
                "ptVec",
                "alfa0",
                "displacements_col",
            ],  # promotion auto connects these variables
            promotes_outputs=["*"],  # everything!
        )
    else:
        # --- Combined hydroelastic ---
        couple = model.add_subsystem("hydroelastic", om.Group(), promotes=["*"])

        # structure
        couple.add_subsystem(
            "beamstruct",
            impcomp_struct_solver,
            promotes_inputs=["ptVec", "traction_forces"],
            promotes_outputs=["deflections"],
        )
        couple.add_subsystem(
            "beamstruct_funcs",
            expcomp_struct_func,
            promotes_inputs=["ptVec", "deflections"],
            promotes_outputs=["*"],  # everything!
        )

        # displacement transfer
        couple.add_subsystem(
            "disp_transfer",
            DisplacementTransfer(n_node=n_node_fullspan, n_strips=npt_wing, xMount=appendageOptions["xMount"]),
            promotes_inputs=["nodes", "deflections", "collocationPts"],
            promotes_outputs=[("disp_colloc", "displacements_col")],
        )

        # hydrodynamics
        couple.add_subsystem(
            "liftingline",
            impcomp_LL_solver,
            promotes_inputs=["ptVec", "alfa0", "displacements_col"],
            promotes_outputs=["gammas", "gammas_d"],
        )
        couple.add_subsystem(
            "liftingline_funcs",
            expcomp_LL_func,
            promotes_inputs=[
                "gammas",
                "gammas_d",
                "ptVec",
                "alfa0",
                "displacements_col",
            ],  # promotion auto connects these variables
            promotes_outputs=["*"],  # everything!
        )
<<<<<<< HEAD

        # load transfer
        couple.add_subsystem(
            "load_transfer",
            LoadTransfer(n_node=n_node_fullspan, n_strips=npt_wing, xMount=appendageOptions["xMount"]),
            promotes_inputs=[("forces_hydro", "forces_dist"), "collocationPts", "nodes"],
            promotes_outputs=[("loads_str", "traction_forces")],
        )

        # hydroelastic coupled solver
        couple.nonlinear_solver = om.NonlinearBlockGS(use_aitken=False, maxiter=50, iprint=2, atol=1e-10, rtol=0)
        ### couple.nonlinear_solver = om.NewtonSolver(solve_subsystems=True, maxiter=50, iprint=2, atol=1e-7, rtol=0)
        couple.linear_solver = om.DirectSolver()   # for adjoint

        # CL_alpha mapping from flow points to FEM nodes (after hydroelestic loop)
        model.add_subsystem(
            "CLa_interp",
            CLaInterpolation(n_node=n_node_fullspan, n_strips=npt_wing),
            promotes_inputs=["collocationPts", "nodes", ("CL_alpha", "cla")],
            promotes_outputs=[("CL_alpha_node", "cla_node")],
        )
=======
        # # --- Now add load transfer capabilities ---
        # model.add_subsystem("loadtransfer", expcomp_load, promotes_inputs=["*"], promotes_outputs=["*"])
        # model.add_subsystem("displtransfer", expcomp_load, promotes_inputs=["*"], promotes_outputs=["*"])
        # --- Dynamic solvers ---
        model.add_subsystem("flutter_funcs", expcomp_flutter, promotes_inputs=["*"], promotes_outputs=["*"])
        # model.add_subsystem("forced_funcs", expcomp_forced, promotes_inputs=["*"], promotes_outputs=["*"])
>>>>>>> bf0e8257

    # ************************************************
    #     Setup problem
    # ************************************************

    prob = om.Problem(model)

    # prob.driver = om.ScipyOptimizeDriver()
    # prob.driver.options["optimizer"] = "SLSQP"
    prob.driver = om.pyOptSparseDriver(optimizer="SNOPT")
    outputDir = "output"
    optOptions = {
        "Major feasibility tolerance": 1e-4,
        "Major optimality tolerance": 1e-4,
        "Difference interval": 1e-4,
        "Hessian full memory": None,
        "Function precision": 1e-8,
        "Print file": os.path.join(outputDir, "SNOPT_print.out"),
        "Summary file": os.path.join(outputDir, "SNOPT_summary.out"),
        "Verify level": -1,  # NOTE: verify level 0 is pretty useless; just use level 1--3 when testing a new feature
        # "Linesearch tolerance": 0.99,  # all gradients are known so we can do less accurate LS
        # "Nonderivative linesearch": None,  # Comment out to specify yes nonderivative (nonlinear problem)
        # "Major Step Limit": 5e-3,
        # "Major iterations limit": 1,  # NOTE: for debugging; remove before runs if left active by accident
    }

    prob.model.add_design_var("ptVec")
    # prob.model.add_objective("CDi")
    prob.model.add_objective("ksflutter")

    # prob.model.nonlinear_solver = om.NewtonSolver(
    #     solve_subsystems=True,
    #     iprint=2,
    # )
    # prob.model.nonlinear_solver.linesearch = om.ArmijoGoldsteinLS() # this is needed to get the system to converge but it sucks
    # prob.model.nonlinear_solver.linesearch.options["maxiter"] = 10
    # prob.model.nonlinear_solver.linesearch.options["iprint"] = 2

    prob.setup(check=False)

    # om.n2(prob)

    prob.set_val("ptVec", ptVec)

    if args.run_struct:
        tractions = prob.get_val("beamstruct.traction_forces")
        tractions[-7] = 100.0
        prob.set_val("beamstruct.traction_forces", tractions)
    elif args.run_flow:
        prob.set_val("liftingline.gammas", np.zeros(npt_wing))
        prob.set_val("displacements_col", np.zeros((6, npt_wing)))
        prob.set_val("alfa0", appendageParams["alfa0"])
    else:
        prob.set_val("displacements_col", np.zeros((6, npt_wing)))
        prob.set_val("alfa0", appendageParams["alfa0"])
        prob.set_val("gammas", np.zeros(npt_wing))

        # tip load test
        # loads = np.zeros(9 * n_node_fullspan)  # 9 forces per node
        # loads[4 * 9 + 1] = 1000
        # loads[4 * 9 + 2] = 1000   # tip vertical force (z direction)
        # tractions = prob.set_val("traction_forces", loads)

        # set fiber angle
        fiber_angle = np.deg2rad(0)
        prob.set_val('beamstruct.theta_f', fiber_angle)
        prob.set_val('beamstruct_funcs.theta_f', fiber_angle)
        prob.set_val('beamstruct.toc', 0.075 * np.ones(nNodes))
        prob.set_val('beamstruct_funcs.toc', 0.075 * np.ones(nNodes))


        prob.set_val("flutter_funcs.cla", 2*np.pi*np.ones_like(appendageParams["toc"]))
        prob.set_val("flutter_funcs.toc", appendageParams["toc"])

    # ************************************************
    #     Evaluate model
    # ************************************************
    print("running model...\n" + "-" * 50)
    starttime = time.time()
    prob.final_setup()
    midtime = time.time()
    prob.run_model()
    endtime = time.time()
    print("model run complete\n" + "-" * 50)
    print(f"Time taken to run model: {endtime-midtime:.2f} s")

    # print("running model again...\n" + "-" * 50)
    # starttime = time.time()
    # prob.run_model()
    # endtime = time.time()
    # print("model run complete\n" + "-" * 50)
    # print(f"Time taken to run model: {endtime-starttime:.2f} s")

    # --- compute total derivatives ---
    if not args.run_struct:
        wrt = ['ptVec']
        of = ['CDw', 'CDpr', 'CDj', 'CDs']
        print('\ncomputing totals...')
        prob.compute_totals(of, wrt)
        print('done!\n')
        # NOTE: when using hydroelastic (with or without solver, with or without jax), compute_totals fails saying RAD for empirical drag partials is getting complex variables (it works if I set FIDI for empirical drag partials in liftingline_om.jl)
        #       it still fails even when I used transfer_FD.py (no Jax)
        #       compute_totals works fine if I do --run_flow 
    
    if args.run_struct:
        print("bending deflections", prob.get_val("beamstruct.deflections")[2::9])
        print("twisting deflections", prob.get_val("beamstruct.deflections")[4::9])
        print("all deflections", prob.get_val("beamstruct.deflections"))

        # Change fiber angle and rerun
        prob.set_val("beamstruct.theta_f", np.deg2rad(-15.0))
        prob.run_model()
        print("print again with theta_f = -15.0")
        print("bending deflections", prob.get_val("beamstruct.deflections")[2::9])
        print("twisting deflections", prob.get_val("beamstruct.deflections")[4::9])
        print("all deflections", prob.get_val("beamstruct.deflections"))

    elif args.run_flow:
        print("nondimensional gammas", prob.get_val("gammas"))
        print("CL", prob.get_val("CL"))  # should be around CL = 0.507 something
        print("CLa", prob.get_val("cla_col"))  #
        # print("force distribution", prob.get_val("forces_dist"))

    else:
        print("nondimensional gammas", prob.get_val("gammas"))
        print("nondimensional gammas_d", prob.get_val("gammas_d"))
        print("CL", prob.get_val("CL"))
        print("CLa", prob.get_val("cla_col"))
        print("mesh", prob.get_val("nodes"))
        print("elemConn", prob.get_val("elemConn"))
        print("collocationPts\n", prob.get_val("collocationPts")[0, :])
        print(prob.get_val("collocationPts")[1, :])
        print(prob.get_val("collocationPts")[2, :])

        print("fiber angle", prob.get_val("beamstruct.theta_f"), "rad")
        # print("force distribution", prob.get_val("forces_dist"))
        print("bending deflections", prob.get_val("deflections")[2::9])
        print("twisting deflections", prob.get_val("deflections")[4::9])
        print("Rx deflections", prob.get_val("deflections")[3::9])
        # print(prob["liftingline.f_xy"])  # Should print `[-15.]`
        print("induced drag force", prob.get_val("F_x"))
        print("lift force", prob.get_val("F_z"))
        print(
            "spray drag:",
            prob.get_val("Ds"),
            f"\nprofile drag: {prob.get_val('Dpr')}\nwavedrag: {prob.get_val('Dw')}\n junctiondrag: {prob.get_val('Dj')}",
        )
        print(
            "spray drag coeff:",
            prob.get_val("CDs"),
            f"\tprofile drag coeff: {prob.get_val('CDpr')}\t wavedrag coeff: {prob.get_val('CDw')}\t junctiondrag coeff: {prob.get_val('CDj')}",
        )

<<<<<<< HEAD
    om.n2(prob, show_browser=False)

    # --- plot ---
    ny = 39 if appendageOptions["config"] == "full-wing" else 20
    ptVec = prob.get_val('ptVec').reshape(2, ny, 3)
    nodes = prob.get_val('nodes').swapaxes(0, 1)  # shape (3, n_nodes)
    collocationPts = prob.get_val('collocationPts')    # shape (3, n_strip)
    force_colloc = prob.get_val('forces_dist')   # shape (3, n_strip)
    force_FEM = prob.get_val('traction_forces').reshape(9, n_node_fullspan, order='F')   # shape (9, n_nodes)

    import matplotlib.pyplot as plt

    # --- 3D plot ---
    z_scaler = 10   # exaggerate vertical deflections
    fig, ax = plt.subplots(subplot_kw={'projection': '3d'})
    ax.plot(ptVec[:, :, 0], ptVec[:, :, 1], ptVec[:, :, 2], 'o', color='k', ms=3)
    ax.plot(nodes[0, :], nodes[1, :], nodes[2, :], 'o', color='darkgray', ms=5)
    ax.plot(collocationPts[0, :] - appendageOptions['xMount'], collocationPts[1, :], collocationPts[2, :] * z_scaler, 'o-', color='C0', ms=3)
    ax.set_aspect('equal')

    # --- top view of planform ---
    fig, ax = plt.subplots()
    ax.plot(ptVec[:, :, 1], ptVec[:, :, 0], 'o', color='k', ms=3)
    ax.plot(nodes[1, :], nodes[0, :], 'o', color='darkgray', ms=5)
    ax.plot(collocationPts[1, :], collocationPts[0, :] - appendageOptions['xMount'], 'o-', color='C0', ms=3)
    ax.set_aspect('equal')

    # --- plot displacements ---
    disp_nodes = prob.get_val('deflections').reshape(nNodes * 2 - 1, 9)
    disp_colloc = prob.get_val('displacements_col')
    node_y = nodes[1, :]
    colloc_y = collocationPts[1, :]

    fig, axs = plt.subplots(3, 2, figsize=(8, 8))
    fig.suptitle('Displacements')
    axs[0, 0].plot(node_y, disp_nodes[:, 0], 'o', color='darkgray', ms=5, label='FEM nodes')
    axs[0, 0].plot(colloc_y, disp_colloc[0, :], 'o-', color='C0', ms=3, label='Collocation points')
    axs[0, 0].set_ylabel('disp X')
    axs[0, 0].set_xticklabels([])
    axs[0, 0].legend()

    axs[1, 0].plot(node_y, disp_nodes[:, 1], 'o', color='darkgray', ms=5)
    axs[1, 0].plot(colloc_y, disp_colloc[1, :], 'o-', color='C0', ms=3)
    axs[1, 0].set_ylabel('disp Y')
    axs[1, 0].set_xticklabels([])

    axs[2, 0].plot(node_y, disp_nodes[:, 2], 'o', color='darkgray', ms=5)
    axs[2, 0].plot(colloc_y, disp_colloc[2, :], 'o-', color='C0', ms=3)
    axs[2, 0].set_ylabel('disp Z')
    axs[2, 0].set_xlabel('spanwise location')
    
    axs[0, 1].plot(node_y, disp_nodes[:, 3], 'o', color='darkgray', ms=5)
    axs[0, 1].plot(colloc_y, disp_colloc[3, :], 'o-', color='C0', ms=3)
    axs[0, 1].set_ylabel('disp Rx')
    axs[0, 1].set_xticklabels([])

    axs[1, 1].plot(node_y, disp_nodes[:, 4], 'o', color='darkgray', ms=5)
    axs[1, 1].plot(colloc_y, disp_colloc[4, :], 'o-', color='C0', ms=3)
    axs[1, 1].set_ylabel('disp Ry')
    axs[1, 1].set_xticklabels([])

    axs[2, 1].plot(node_y, disp_nodes[:, 5], 'o', color='darkgray', ms=5)
    axs[2, 1].plot(colloc_y, disp_colloc[5, :], 'o-', color='C0', ms=3)
    axs[2, 1].set_ylabel('disp Rz')
    axs[2, 1].set_xlabel('spanwise location')

    fig.tight_layout()
    fig.savefig('displacements.pdf', bbox_inches='tight')

    # --- plot forces ---
    fig, axs = plt.subplots(3, 2, figsize=(8, 8))
    fig.suptitle('Forces')

    axs[0, 0].plot(node_y, force_FEM[0, :], 'o', color='darkgray', ms=5)
    axs[0, 0].plot(colloc_y, force_colloc[0, :], 'o-', color='C0', ms=3)
    axs[0, 0].set_ylabel('force X')
    axs[0, 0].set_xticklabels([])

    axs[1, 0].plot(node_y, force_FEM[1, :], 'o', color='darkgray', ms=5)
    axs[1, 0].plot(colloc_y, force_colloc[1, :], 'o-', color='C0', ms=3)
    axs[1, 0].set_ylabel('force Y')
    axs[1, 0].set_xticklabels([])

    axs[2, 0].plot(node_y, force_FEM[2, :], 'o', color='darkgray', ms=5)
    axs[2, 0].plot(colloc_y, force_colloc[2, :], 'o-', color='C0', ms=3)
    axs[2, 0].set_ylabel('force Z')
    axs[2, 0].set_xlabel('spanwise location')

    axs[0, 1].plot(node_y, force_FEM[3, :], 'o', color='darkgray', ms=5)
    axs[0, 1].set_ylabel('moment X')
    axs[0, 1].set_xticklabels([])

    axs[1, 1].plot(node_y, force_FEM[4, :], 'o', color='darkgray', ms=5)
    axs[1, 1].set_ylabel('moment Y')
    axs[1, 1].set_xticklabels([])

    axs[2, 1].plot(node_y, force_FEM[5, :], 'o', color='darkgray', ms=5)
    axs[2, 1].set_ylabel('moment Z')
    axs[2, 1].set_xlabel('spanwise location')
    
    fig.tight_layout()
    fig.savefig('forces.pdf', bbox_inches='tight')

    # --- plot CL_alpha ---
    cla_flow = prob.get_val("cla")
    cla_node = prob.get_val("cla_node")
    fig, ax = plt.subplots()
    ax.plot(colloc_y, cla_flow, 'o-', color='C0', ms=3, label='flow collocation points')
    ax.plot(node_y, cla_node, 'o', color='darkgray', ms=5, label='FEM nodes')
    ax.set_xlabel('spanwise location [m]')
    ax.set_ylabel("CL_alpha")
    ax.legend()
    fig.savefig('CLa.pdf', bbox_inches='tight')

    # total lift force
    loads = prob.get_val('traction_forces').reshape(9, n_node_fullspan, order='F')
    lift = np.sum(loads[2, :])  # sum of all lift forces
    print("Total lift force:", float(lift))

    plt.show()
    quit()
=======
    # plot_cla()
    # print("computing total derivatives...\n" + "-" * 50)
    # prob.compute_totals()
>>>>>>> bf0e8257

    # --- Check partials after you've solve the system!! ---
    starttime = time.time()
    if args.test_partials:


        np.set_printoptions(linewidth=1000, precision=4)

        fileName = "partials.out"
        f = open(fileName, "w")
        f.write("PARTIALS\n")
        # prob.set_check_partial_options(wrt=[""],)
        f.write("=" * 50)
        f.write("\n flutter partials\n")
        f.write("=" * 50)
        prob.check_partials(
            out_stream=f,
            includes=["flutter_funcs"],
            method="fd",
            step=1e-4,
            # compact_print=True,
        )
        # f.write("=" * 50)
        # f.write("\n liftingline partials\n")
        # f.write("=" * 50)
        # prob.check_partials(
        #     out_stream=f,
        #     includes=["liftingline_funcs"],
        #     method="fd",
        #     step=1e-4,
        #     compact_print=True,
        # )
        # prob.check_partials(
        #     out_stream=f,
        #     includes=["liftingline_funcs"],
        #     method="fd",
        #     step=1e-4,
        #     # compact_print=True,
        # )
        # prob.check_partials(
        #     out_stream=f,
        #     includes=["liftingline"],
        #     method="fd",
        #     step=1e-4,  # now we're cooking :)
        #     compact_print=False,
        # )
        # f.write("=" * 50)
        # f.write("\n structural partials \n")
        # f.write("=" * 50)
        # prob.check_partials(
        #     out_stream=f,
        #     includes=["beamstruct"],
        #     method="fd",
        #     # compact_print=True,
        # )
        # prob.check_partials(
        #     out_stream=f,
        #     includes=["beamstruct_funcs"],
        #     method="fd",
        #     # compact_print=True,
        # )  # THESE ARE GOOD
        # breakpoint()
        f.close()

        endtime = time.time()
        print(f"partials testing time: {endtime-starttime}")

    # --- Testing other values ---
    # prob.set_val("liftingline.x", 5.0)
    # prob.set_val("liftingline.y", -2.0)

    # prob.run_model()
    # print(prob.get_val("liftingline.f_xy"))  # Should print `[-5.]`

    # ************************************************
    #     Do optimization
    # ************************************************
    # prob.run_driver()
    # print(f"f_xy = {prob.get_val('liftingline.f_xy')}")  # Should print `[-27.33333333]`
    # print(f"x = {prob.get_val('liftingline.x')}")  # Should print `[6.66666633]`
    # print(f"y = {prob.get_val('liftingline.y')}")  # Should print `[-7.33333367]`<|MERGE_RESOLUTION|>--- conflicted
+++ resolved
@@ -39,13 +39,9 @@
 
 from omjlcomps import JuliaExplicitComp, JuliaImplicitComp
 
-<<<<<<< HEAD
 from transfer import DisplacementTransfer, LoadTransfer, CLaInterpolation
 # from transfer_FD import DisplacementTransfer, LoadTransfer, CLaInterpolation
 
-=======
-outputDir = "output"
->>>>>>> bf0e8257
 files = {
     "gridFile": [
         "../INPUT/flagstaff_foil_stbd_mesh.dcf",
@@ -341,7 +337,6 @@
             ],  # promotion auto connects these variables
             promotes_outputs=["*"],  # everything!
         )
-<<<<<<< HEAD
 
         # load transfer
         couple.add_subsystem(
@@ -363,14 +358,6 @@
             promotes_inputs=["collocationPts", "nodes", ("CL_alpha", "cla")],
             promotes_outputs=[("CL_alpha_node", "cla_node")],
         )
-=======
-        # # --- Now add load transfer capabilities ---
-        # model.add_subsystem("loadtransfer", expcomp_load, promotes_inputs=["*"], promotes_outputs=["*"])
-        # model.add_subsystem("displtransfer", expcomp_load, promotes_inputs=["*"], promotes_outputs=["*"])
-        # --- Dynamic solvers ---
-        model.add_subsystem("flutter_funcs", expcomp_flutter, promotes_inputs=["*"], promotes_outputs=["*"])
-        # model.add_subsystem("forced_funcs", expcomp_forced, promotes_inputs=["*"], promotes_outputs=["*"])
->>>>>>> bf0e8257
 
     # ************************************************
     #     Setup problem
@@ -441,10 +428,6 @@
         prob.set_val('beamstruct.toc', 0.075 * np.ones(nNodes))
         prob.set_val('beamstruct_funcs.toc', 0.075 * np.ones(nNodes))
 
-
-        prob.set_val("flutter_funcs.cla", 2*np.pi*np.ones_like(appendageParams["toc"]))
-        prob.set_val("flutter_funcs.toc", appendageParams["toc"])
-
     # ************************************************
     #     Evaluate model
     # ************************************************
@@ -524,7 +507,6 @@
             f"\tprofile drag coeff: {prob.get_val('CDpr')}\t wavedrag coeff: {prob.get_val('CDw')}\t junctiondrag coeff: {prob.get_val('CDj')}",
         )
 
-<<<<<<< HEAD
     om.n2(prob, show_browser=False)
 
     # --- plot ---
@@ -646,11 +628,6 @@
 
     plt.show()
     quit()
-=======
-    # plot_cla()
-    # print("computing total derivatives...\n" + "-" * 50)
-    # prob.compute_totals()
->>>>>>> bf0e8257
 
     # --- Check partials after you've solve the system!! ---
     starttime = time.time()
